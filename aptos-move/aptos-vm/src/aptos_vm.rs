// Copyright © Aptos Foundation
// Parts of the project are originally copyright © Meta Platforms, Inc.
// SPDX-License-Identifier: Apache-2.0

use crate::{
    block_executor::{AptosTransactionOutput, BlockAptosVM},
    counters::*,
    data_cache::{AsMoveResolver, StorageAdapter},
    errors::{discarded_output, expect_only_successful_execution},
    gas::{check_gas, get_gas_parameters},
    move_vm_ext::{
        get_max_binary_format_version, AptosMoveResolver, MoveVmExt, RespawnedSession, SessionExt,
        SessionId,
    },
    sharded_block_executor::{executor_client::ExecutorClient, ShardedBlockExecutor},
    system_module_names::*,
    transaction_metadata::TransactionMetadata,
    transaction_validation, verifier, zkid_validation, VMExecutor, VMValidator,
};
use anyhow::{anyhow, Result};
use aptos_block_executor::txn_commit_hook::NoOpTransactionCommitHook;
use aptos_crypto::HashValue;
use aptos_framework::{natives::code::PublishRequest, RuntimeModuleMetadataV1};
use aptos_gas_algebra::{Gas, GasQuantity, Octa};
use aptos_gas_meter::{AptosGasMeter, GasAlgebra, StandardGasAlgebra, StandardGasMeter};
use aptos_gas_schedule::{AptosGasParameters, VMGasParameters};
use aptos_logger::{enabled, prelude::*, Level};
use aptos_memory_usage_tracker::MemoryTrackedGasMeter;
use aptos_metrics_core::TimerHelper;
#[cfg(any(test, feature = "testing"))]
use aptos_types::state_store::StateViewId;
use aptos_types::{
    account_config,
    account_config::{new_block_event_key, AccountResource},
    block_executor::{
        config::{BlockExecutorConfig, BlockExecutorConfigFromOnchain, BlockExecutorLocalConfig},
        partitioner::PartitionedTransactions,
    },
    block_metadata::BlockMetadata,
    block_metadata_ext::BlockMetadataExt,
    chain_id::ChainId,
    fee_statement::FeeStatement,
    on_chain_config::{
        new_epoch_event_key, ConfigurationResource, FeatureFlag, Features, OnChainConfig,
        TimedFeatureOverride, TimedFeatures, TimedFeaturesBuilder,
    },
    state_store::StateView,
    transaction::{
        authenticator::AnySignature,
        signature_verified_transaction::SignatureVerifiedTransaction,
        BlockOutput, EntryFunction, ExecutionError, ExecutionStatus, ModuleBundle, Multisig,
        MultisigTransactionPayload, SignatureCheckedTransaction, SignedTransaction, Transaction,
        Transaction::{
            BlockMetadata as BlockMetadataTransaction, GenesisTransaction, StateCheckpoint,
            UserTransaction,
        },
        TransactionOutput, TransactionPayload, TransactionStatus, VMValidatorResult,
        WriteSetPayload,
    },
    vm_status::{AbortLocation, StatusCode, VMStatus},
    zkid::ZkpOrOpenIdSig,
};
use aptos_utils::{aptos_try, return_on_failure};
use aptos_vm_logging::{log_schema::AdapterLogSchema, speculative_error, speculative_log};
use aptos_vm_types::{
    abstract_write_op::AbstractResourceWriteOp,
    change_set::VMChangeSet,
    output::VMOutput,
    resolver::{ExecutorView, ResourceGroupView},
    storage::{change_set_configs::ChangeSetConfigs, StorageGasParameters},
};
use claims::assert_err;
use fail::fail_point;
use move_binary_format::{
    access::ModuleAccess,
    compatibility::Compatibility,
    deserializer::DeserializerConfig,
    errors::{verification_error, Location, PartialVMError, PartialVMResult, VMError, VMResult},
    file_format_common::{IDENTIFIER_SIZE_MAX, LEGACY_IDENTIFIER_SIZE_MAX},
    CompiledModule, IndexKind,
};
use move_core_types::{
    account_address::AccountAddress,
    ident_str,
    identifier::Identifier,
    language_storage::{ModuleId, TypeTag},
    move_resource::MoveStructType,
    transaction_argument::convert_txn_args,
    value::{serialize_values, MoveValue},
    vm_status::StatusType,
};
use move_vm_runtime::{logging::expect_no_verification_errors, session::SerializedReturnValues};
use move_vm_types::gas::{GasMeter, UnmeteredGasMeter};
use num_cpus;
use once_cell::sync::{Lazy, OnceCell};
use std::{
    cmp::{max, min},
    collections::{BTreeMap, BTreeSet},
    marker::Sync,
    sync::{
        atomic::{AtomicBool, Ordering},
        Arc,
    },
};
use aptos_types::block_metadata_ext::BlockMetadataWithRandomness;
use aptos_types::move_utils::as_move_value::AsMoveValue;
use aptos_types::randomness::Randomness;

static EXECUTION_CONCURRENCY_LEVEL: OnceCell<usize> = OnceCell::new();
static NUM_EXECUTION_SHARD: OnceCell<usize> = OnceCell::new();
static NUM_PROOF_READING_THREADS: OnceCell<usize> = OnceCell::new();
static PARANOID_TYPE_CHECKS: OnceCell<bool> = OnceCell::new();
static PROCESSED_TRANSACTIONS_DETAILED_COUNTERS: OnceCell<bool> = OnceCell::new();
static TIMED_FEATURE_OVERRIDE: OnceCell<TimedFeatureOverride> = OnceCell::new();

// TODO: Don't expose this in AptosVM, and use only in BlockAptosVM!
pub static RAYON_EXEC_POOL: Lazy<Arc<rayon::ThreadPool>> = Lazy::new(|| {
    Arc::new(
        rayon::ThreadPoolBuilder::new()
            .num_threads(num_cpus::get())
            .thread_name(|index| format!("par_exec-{}", index))
            .build()
            .unwrap(),
    )
});

/// Remove this once the bundle is removed from the code.
static MODULE_BUNDLE_DISALLOWED: AtomicBool = AtomicBool::new(true);
pub fn allow_module_bundle_for_test() {
    MODULE_BUNDLE_DISALLOWED.store(false, Ordering::Relaxed);
}

macro_rules! unwrap_or_discard {
    ($res:expr) => {
        match $res {
            Ok(s) => s,
            Err(e) => {
                let o = discarded_output(e.status_code());
                return (e, o);
            },
        }
    };
}

pub(crate) fn get_transaction_output(
    session: SessionExt,
    fee_statement: FeeStatement,
    status: ExecutionStatus,
    change_set_configs: &ChangeSetConfigs,
) -> Result<VMOutput, VMStatus> {
    let change_set = session.finish(change_set_configs)?;
    Ok(VMOutput::new(
        change_set,
        fee_statement,
        TransactionStatus::Keep(status),
    ))
}

pub(crate) fn get_or_vm_startup_failure<'a, T>(
    gas_params: &'a Result<T, String>,
    log_context: &AdapterLogSchema,
) -> Result<&'a T, VMStatus> {
    gas_params.as_ref().map_err(|err| {
        let msg = format!("VM Startup Failed. {}", err);
        speculative_error!(log_context, msg.clone());
        VMStatus::error(StatusCode::VM_STARTUP_FAILURE, Some(msg))
    })
}

pub struct AptosVM {
    is_simulation: bool,
    move_vm: MoveVmExt,
    gas_feature_version: u64,
    gas_params: Result<AptosGasParameters, String>,
    pub(crate) storage_gas_params: Result<StorageGasParameters, String>,
    features: Features,
    timed_features: TimedFeatures,
}

impl AptosVM {
    pub fn new(resolver: &impl AptosMoveResolver) -> Self {
        let _timer = TIMER.timer_with(&["AptosVM::new"]);

        let (
            gas_params,
            storage_gas_params,
            native_gas_params,
            misc_gas_params,
            gas_feature_version,
        ) = get_gas_parameters(resolver);
        let features = Features::fetch_config(resolver).unwrap_or_default();

        // If no chain ID is in storage, we assume we are in a testing environment and use ChainId::TESTING
        let chain_id = ChainId::fetch_config(resolver).unwrap_or_else(ChainId::test);

        let timestamp = ConfigurationResource::fetch_config(resolver)
            .map(|config| config.last_reconfiguration_time())
            .unwrap_or(0);

        let mut timed_features_builder = TimedFeaturesBuilder::new(chain_id, timestamp);
        if let Some(profile) = crate::AptosVM::get_timed_feature_override() {
            timed_features_builder = timed_features_builder.with_override_profile(profile)
        }
        let timed_features = timed_features_builder.build();

        let move_vm = MoveVmExt::new(
            native_gas_params,
            misc_gas_params,
            gas_feature_version,
            chain_id.id(),
            features.clone(),
            timed_features.clone(),
            resolver,
        )
        .expect("should be able to create Move VM; check if there are duplicated natives");

        Self {
            is_simulation: false,
            move_vm,
            gas_feature_version,
            gas_params,
            storage_gas_params,
            features,
            timed_features,
        }
    }

    pub(crate) fn new_session<'r, S: AptosMoveResolver>(
        &self,
        resolver: &'r S,
        session_id: SessionId,
    ) -> SessionExt<'r, '_> {
        self.move_vm.new_session(resolver, session_id)
    }

    /// Sets execution concurrency level when invoked the first time.
    pub fn set_concurrency_level_once(mut concurrency_level: usize) {
        concurrency_level = min(concurrency_level, num_cpus::get());
        // Only the first call succeeds, due to OnceCell semantics.
        EXECUTION_CONCURRENCY_LEVEL.set(concurrency_level).ok();
    }

    /// Get the concurrency level if already set, otherwise return default 1
    /// (sequential execution).
    ///
    /// The concurrency level is fixed to 1 if gas profiling is enabled.
    pub fn get_concurrency_level() -> usize {
        match EXECUTION_CONCURRENCY_LEVEL.get() {
            Some(concurrency_level) => *concurrency_level,
            None => 1,
        }
    }

    pub fn set_num_shards_once(mut num_shards: usize) {
        num_shards = max(num_shards, 1);
        // Only the first call succeeds, due to OnceCell semantics.
        NUM_EXECUTION_SHARD.set(num_shards).ok();
    }

    pub fn get_num_shards() -> usize {
        match NUM_EXECUTION_SHARD.get() {
            Some(num_shards) => *num_shards,
            None => 1,
        }
    }

    /// Sets runtime config when invoked the first time.
    pub fn set_paranoid_type_checks(enable: bool) {
        // Only the first call succeeds, due to OnceCell semantics.
        PARANOID_TYPE_CHECKS.set(enable).ok();
    }

    /// Get the paranoid type check flag if already set, otherwise return default true
    pub fn get_paranoid_checks() -> bool {
        match PARANOID_TYPE_CHECKS.get() {
            Some(enable) => *enable,
            None => true,
        }
    }

    // Set the override profile for timed features.
    pub fn set_timed_feature_override(profile: TimedFeatureOverride) {
        TIMED_FEATURE_OVERRIDE.set(profile).ok();
    }

    pub fn get_timed_feature_override() -> Option<TimedFeatureOverride> {
        TIMED_FEATURE_OVERRIDE.get().cloned()
    }

    /// Sets the # of async proof reading threads.
    pub fn set_num_proof_reading_threads_once(mut num_threads: usize) {
        // TODO(grao): Do more analysis to tune this magic number.
        num_threads = min(num_threads, 256);
        // Only the first call succeeds, due to OnceCell semantics.
        NUM_PROOF_READING_THREADS.set(num_threads).ok();
    }

    /// Returns the # of async proof reading threads if already set, otherwise return default value
    /// (32).
    pub fn get_num_proof_reading_threads() -> usize {
        match NUM_PROOF_READING_THREADS.get() {
            Some(num_threads) => *num_threads,
            None => 32,
        }
    }

    /// Sets additional details in counters when invoked the first time.
    pub fn set_processed_transactions_detailed_counters() {
        // Only the first call succeeds, due to OnceCell semantics.
        PROCESSED_TRANSACTIONS_DETAILED_COUNTERS.set(true).ok();
    }

    /// Get whether we should capture additional details in counters
    pub fn get_processed_transactions_detailed_counters() -> bool {
        match PROCESSED_TRANSACTIONS_DETAILED_COUNTERS.get() {
            Some(value) => *value,
            None => false,
        }
    }

    /// Returns the internal gas schedule if it has been loaded, or an error if it hasn't.
    #[cfg(any(test, feature = "testing"))]
    pub fn gas_params(&self) -> Result<&AptosGasParameters, VMStatus> {
        let log_context = AdapterLogSchema::new(StateViewId::Miscellaneous, 0);
        get_or_vm_startup_failure(&self.gas_params, &log_context)
    }

    /// Generates a transaction output for a transaction that encountered errors during the
    /// execution process. This is public for now only for tests.
    pub fn failed_transaction_cleanup(
        &self,
        error_code: VMStatus,
        gas_meter: &mut impl AptosGasMeter,
        txn_data: &TransactionMetadata,
        resolver: &impl AptosMoveResolver,
        log_context: &AdapterLogSchema,
        change_set_configs: &ChangeSetConfigs,
    ) -> VMOutput {
        self.failed_transaction_cleanup_and_keep_vm_status(
            error_code,
            gas_meter,
            txn_data,
            resolver,
            log_context,
            change_set_configs,
        )
        .1
    }

    pub fn as_move_resolver<'r, R: ExecutorView>(
        &self,
        executor_view: &'r R,
    ) -> StorageAdapter<'r, R> {
        StorageAdapter::new_with_config(
            executor_view,
            self.gas_feature_version,
            &self.features,
            None,
        )
    }

    pub fn as_move_resolver_with_group_view<'r, R: ExecutorView + ResourceGroupView>(
        &self,
        executor_view: &'r R,
    ) -> StorageAdapter<'r, R> {
        StorageAdapter::new_with_config(
            executor_view,
            self.gas_feature_version,
            &self.features,
            Some(executor_view),
        )
    }

    fn fee_statement_from_gas_meter(
        txn_data: &TransactionMetadata,
        gas_meter: &impl AptosGasMeter,
        storage_fee_refund: u64,
    ) -> FeeStatement {
        let gas_used = txn_data
            .max_gas_amount()
            .checked_sub(gas_meter.balance())
            .expect("Balance should always be less than or equal to max gas amount");
        FeeStatement::new(
            gas_used.into(),
            u64::from(gas_meter.execution_gas_used()),
            u64::from(gas_meter.io_gas_used()),
            u64::from(gas_meter.storage_fee_used()),
            storage_fee_refund,
        )
    }

    fn failed_transaction_cleanup_and_keep_vm_status(
        &self,
        error_code: VMStatus,
        gas_meter: &mut impl AptosGasMeter,
        txn_data: &TransactionMetadata,
        resolver: &impl AptosMoveResolver,
        log_context: &AdapterLogSchema,
        change_set_configs: &ChangeSetConfigs,
    ) -> (VMStatus, VMOutput) {
        if self.gas_feature_version >= 12 {
            // Check if the gas meter's internal counters are consistent.
            //
            // Since we are already in the failure epilogue, there is not much we can do
            // other than logging the inconsistency.
            //
            // This is a tradeoff. We have to either
            //   1. Continue to calculate the gas cost based on the numbers we have.
            //   2. Discard the transaction.
            //
            // Option (2) does not work, since it would enable DoS attacks.
            // Option (1) is not ideal, but optimistically, it should allow the network
            // to continue functioning, less the transactions that run into this problem.
            if let Err(err) = gas_meter.algebra().check_consistency() {
                println!(
                    "[aptos-vm][gas-meter][failure-epilogue] {}",
                    err.message()
                        .unwrap_or("No message found -- this should not happen.")
                );
            }
        }

        match TransactionStatus::from_vm_status(
            error_code.clone(),
            self.features
                .is_enabled(FeatureFlag::CHARGE_INVARIANT_VIOLATION),
        ) {
            TransactionStatus::Keep(status) => {
                // The transaction should be kept. Run the appropriate post transaction workflows
                // including epilogue. This runs a new session that ignores any side effects that
                // might abort the execution (e.g., spending additional funds needed to pay for
                // gas). Eeven if the previous failure occurred while running the epilogue, it
                // should not fail now. If it somehow fails here, there is no choice but to
                // discard the transaction.
                let txn_output = match self.finish_aborted_transaction(
                    gas_meter,
                    txn_data,
                    resolver,
                    status,
                    log_context,
                    change_set_configs,
                ) {
                    Ok((change_set, fee_statement, status)) => {
                        VMOutput::new(change_set, fee_statement, TransactionStatus::Keep(status))
                    },
                    Err(err) => discarded_output(err.status_code()),
                };
                (error_code, txn_output)
            },
            TransactionStatus::Discard(status_code) => (
                VMStatus::error(status_code, None),
                discarded_output(status_code),
            ),
            TransactionStatus::Retry => unreachable!(),
        }
    }

    fn inject_abort_info_if_available(&self, status: ExecutionStatus) -> ExecutionStatus {
        match status {
            ExecutionStatus::MoveAbort {
                location: AbortLocation::Module(module),
                code,
                ..
            } => {
                let info = self
                    .extract_module_metadata(&module)
                    .and_then(|m| m.extract_abort_info(code));
                ExecutionStatus::MoveAbort {
                    location: AbortLocation::Module(module),
                    code,
                    info,
                }
            },
            _ => status,
        }
    }

    fn finish_aborted_transaction(
        &self,
        gas_meter: &mut impl AptosGasMeter,
        txn_data: &TransactionMetadata,
        resolver: &impl AptosMoveResolver,
        status: ExecutionStatus,
        log_context: &AdapterLogSchema,
        change_set_configs: &ChangeSetConfigs,
    ) -> Result<(VMChangeSet, FeeStatement, ExecutionStatus), VMStatus> {
        // Storage refund is zero since no slots are deleted in aborted transactions.
        const ZERO_STORAGE_REFUND: u64 = 0;

        let is_account_init_for_sponsored_transaction =
            is_account_init_for_sponsored_transaction(txn_data, &self.features, resolver)?;

        if is_account_init_for_sponsored_transaction {
            let mut session = self.new_session(resolver, SessionId::run_on_abort(txn_data));
            let status = self.inject_abort_info_if_available(status);

            create_account_if_does_not_exist(&mut session, gas_meter, txn_data.sender())
                // if this fails, it is likely due to out of gas, so we try again without metering
                // and then validate below that we charged sufficiently.
                .or_else(|_err| {
                    create_account_if_does_not_exist(
                        &mut session,
                        &mut UnmeteredGasMeter,
                        txn_data.sender(),
                    )
                })
                .map_err(expect_no_verification_errors)
                .or_else(|err| {
                    expect_only_successful_execution(
                        err,
                        &format!("{:?}::{}", ACCOUNT_MODULE, CREATE_ACCOUNT_IF_DOES_NOT_EXIST),
                        log_context,
                    )
                })?;

            let mut change_set = session.finish(change_set_configs)?;
            if let Err(err) = self.charge_change_set(&mut change_set, gas_meter, txn_data) {
                info!(
                    *log_context,
                    "Failed during charge_change_set: {:?}. Most likely exceded gas limited.", err,
                );
            };

            let fee_statement =
                AptosVM::fee_statement_from_gas_meter(txn_data, gas_meter, ZERO_STORAGE_REFUND);

            // Verify we charged sufficiently for creating an account slot
            let gas_params = get_or_vm_startup_failure(&self.gas_params, log_context)?;
            let gas_unit_price = u64::from(txn_data.gas_unit_price());
            let gas_used = fee_statement.gas_used();
            let storage_fee = fee_statement.storage_fee_used();
            let storage_refund = fee_statement.storage_fee_refund();

            let actual = gas_used * gas_unit_price + storage_fee - storage_refund;
            let expected = u64::from(gas_params.vm.txn.storage_fee_per_state_slot_create);
            // With the current gas schedule actual is expected to be 50_000 or higher, the cost
            // for the account slot.
            if actual < expected {
                expect_only_successful_execution(
                    PartialVMError::new(StatusCode::UNKNOWN_INVARIANT_VIOLATION_ERROR)
                        .with_message(
                            "Insufficient fee for storing account for sponsored transaction"
                                .to_string(),
                        )
                        .finish(Location::Undefined),
                    &format!("{:?}::{}", ACCOUNT_MODULE, CREATE_ACCOUNT_IF_DOES_NOT_EXIST),
                    log_context,
                )?;
            }

            let session_id = SessionId::epilogue_meta(txn_data);
            let mut respawned_session = RespawnedSession::spawn(
                self,
                session_id,
                resolver,
                change_set,
                ZERO_STORAGE_REFUND.into(),
            )?;
            respawned_session.execute(|session| {
                transaction_validation::run_failure_epilogue(
                    session,
                    gas_meter.balance(),
                    fee_statement,
                    &self.features,
                    txn_data,
                    log_context,
                )
            })?;
            respawned_session
                .finish(change_set_configs)
                .map(|set| (set, fee_statement, status))
        } else {
            let mut session = self.new_session(resolver, SessionId::epilogue_meta(txn_data));
            let status = self.inject_abort_info_if_available(status);

            let fee_statement =
                AptosVM::fee_statement_from_gas_meter(txn_data, gas_meter, ZERO_STORAGE_REFUND);
            transaction_validation::run_failure_epilogue(
                &mut session,
                gas_meter.balance(),
                fee_statement,
                &self.features,
                txn_data,
                log_context,
            )?;
            session
                .finish(change_set_configs)
                .map(|set| (set, fee_statement, status))
                .map_err(|e| e.into())
        }
    }

    fn success_transaction_cleanup(
        &self,
        mut respawned_session: RespawnedSession,
        gas_meter: &impl AptosGasMeter,
        txn_data: &TransactionMetadata,
        log_context: &AdapterLogSchema,
        change_set_configs: &ChangeSetConfigs,
    ) -> Result<(VMStatus, VMOutput), VMStatus> {
        if self.gas_feature_version >= 12 {
            // Check if the gas meter's internal counters are consistent.
            //
            // It's better to fail the transaction due to invariant violation than to allow
            // potentially bogus states to be committed.
            if let Err(err) = gas_meter.algebra().check_consistency() {
                println!(
                    "[aptos-vm][gas-meter][success-epilogue] {}",
                    err.message()
                        .unwrap_or("No message found -- this should not happen.")
                );
                return Err(err.finish(Location::Undefined).into());
            }
        }

        let fee_statement = AptosVM::fee_statement_from_gas_meter(
            txn_data,
            gas_meter,
            u64::from(respawned_session.get_storage_fee_refund()),
        );
        respawned_session.execute(|session| {
            transaction_validation::run_success_epilogue(
                session,
                gas_meter.balance(),
                fee_statement,
                &self.features,
                txn_data,
                log_context,
            )
        })?;
        let change_set = respawned_session.finish(change_set_configs)?;
        let output = VMOutput::new(
            change_set,
            fee_statement,
            TransactionStatus::Keep(ExecutionStatus::Success),
        );

        Ok((VMStatus::Executed, output))
    }

    fn validate_and_execute_entry_function(
        &self,
        session: &mut SessionExt,
        gas_meter: &mut impl AptosGasMeter,
        senders: Vec<AccountAddress>,
        script_fn: &EntryFunction,
    ) -> Result<SerializedReturnValues, VMStatus> {
        let function = session.load_function(
            script_fn.module(),
            script_fn.function(),
            script_fn.ty_args(),
        )?;
        let struct_constructors = self.features.is_enabled(FeatureFlag::STRUCT_CONSTRUCTORS);
        let args = verifier::transaction_arg_validation::validate_combine_signer_and_txn_args(
            session,
            senders,
            script_fn.args().to_vec(),
            &function,
            struct_constructors,
        )?;
        Ok(session.execute_entry_function(
            script_fn.module(),
            script_fn.function(),
            script_fn.ty_args().to_vec(),
            args,
            gas_meter,
        )?)
    }

    fn execute_script_or_entry_function(
        &self,
        resolver: &impl AptosMoveResolver,
        mut session: SessionExt,
        gas_meter: &mut impl AptosGasMeter,
        txn_data: &TransactionMetadata,
        payload: &TransactionPayload,
        log_context: &AdapterLogSchema,
        new_published_modules_loaded: &mut bool,
        change_set_configs: &ChangeSetConfigs,
    ) -> Result<(VMStatus, VMOutput), VMStatus> {
        fail_point!("move_adapter::execute_script_or_entry_function", |_| {
            Err(VMStatus::Error {
                status_code: StatusCode::UNKNOWN_INVARIANT_VIOLATION_ERROR,
                sub_status: Some(move_core_types::vm_status::sub_status::unknown_invariant_violation::EPARANOID_FAILURE),
                message: None,
            })
        });

        // Run the execution logic
        {
            gas_meter.charge_intrinsic_gas_for_transaction(txn_data.transaction_size())?;

            match payload {
                TransactionPayload::Script(script) => {
                    let loaded_func =
                        session.load_script(script.code(), script.ty_args().to_vec())?;
                    // Gerardo: consolidate the extended validation to verifier.
                    verifier::event_validation::verify_no_event_emission_in_script(
                        script.code(),
                        &session.get_vm_config().deserializer_config,
                    )?;

                    let args =
                        verifier::transaction_arg_validation::validate_combine_signer_and_txn_args(
                            &mut session,
                            txn_data.senders(),
                            convert_txn_args(script.args()),
                            &loaded_func,
                            self.features.is_enabled(FeatureFlag::STRUCT_CONSTRUCTORS),
                        )?;
                    session.execute_script(
                        script.code(),
                        script.ty_args().to_vec(),
                        args,
                        gas_meter,
                    )?;
                },
                TransactionPayload::EntryFunction(script_fn) => {
                    self.validate_and_execute_entry_function(
                        &mut session,
                        gas_meter,
                        txn_data.senders(),
                        script_fn,
                    )?;
                },

                // Not reachable as this function should only be invoked for entry or script
                // transaction payload.
                _ => {
                    return Err(VMStatus::error(StatusCode::UNREACHABLE, None));
                },
            };

            self.resolve_pending_code_publish(
                &mut session,
                gas_meter,
                new_published_modules_loaded,
            )?;

            let respawned_session = self.charge_change_set_and_respawn_session(
                session,
                resolver,
                gas_meter,
                change_set_configs,
                txn_data,
            )?;

            self.success_transaction_cleanup(
                respawned_session,
                gas_meter,
                txn_data,
                log_context,
                change_set_configs,
            )
        }
    }

    fn charge_change_set(
        &self,
        change_set: &mut VMChangeSet,
        gas_meter: &mut impl AptosGasMeter,
        txn_data: &TransactionMetadata,
    ) -> Result<GasQuantity<Octa>, VMStatus> {
        for (key, op_size) in change_set.write_set_size_iter() {
            gas_meter.charge_io_gas_for_write(key, &op_size)?;
        }

        let mut storage_refund = gas_meter.process_storage_fee_for_all(
            change_set,
            txn_data.transaction_size,
            txn_data.gas_unit_price,
        )?;
        if !self.features.is_storage_deletion_refund_enabled() {
            storage_refund = 0.into();
        }

        Ok(storage_refund)
    }

    fn charge_change_set_and_respawn_session<'r, 'l>(
        &'l self,
        session: SessionExt,
        resolver: &'r impl AptosMoveResolver,
        gas_meter: &mut impl AptosGasMeter,
        change_set_configs: &ChangeSetConfigs,
        txn_data: &TransactionMetadata,
    ) -> Result<RespawnedSession<'r, 'l>, VMStatus> {
        let mut change_set = session.finish(change_set_configs)?;
        let storage_refund = self.charge_change_set(&mut change_set, gas_meter, txn_data)?;

        // TODO[agg_v1](fix): Charge for aggregator writes
        let session_id = SessionId::epilogue_meta(txn_data);
        RespawnedSession::spawn(self, session_id, resolver, change_set, storage_refund)
    }

    fn simulate_multisig_transaction(
        &self,
        multisig: &Multisig,
        mut session: SessionExt,
        resolver: &impl AptosMoveResolver,
        txn_data: &TransactionMetadata,
        log_context: &AdapterLogSchema,
        gas_meter: &mut impl AptosGasMeter,
        new_published_modules_loaded: &mut bool,
        change_set_configs: &ChangeSetConfigs,
    ) -> Result<(VMStatus, VMOutput), VMStatus> {
        match &multisig.transaction_payload {
            None => Err(VMStatus::error(StatusCode::MISSING_DATA, None)),
            Some(multisig_payload) => {
                match multisig_payload {
                    MultisigTransactionPayload::EntryFunction(entry_function) => {
                        aptos_try!({
                            return_on_failure!(self.execute_multisig_entry_function(
                                &mut session,
                                gas_meter,
                                multisig.multisig_address,
                                entry_function,
                                new_published_modules_loaded,
                            ));
                            // TODO: Deduplicate this against execute_multisig_transaction
                            // A bit tricky since we need to skip success/failure cleanups,
                            // which is in the middle. Introducing a boolean would make the code
                            // messier.
                            let respawned_session = self.charge_change_set_and_respawn_session(
                                session,
                                resolver,
                                gas_meter,
                                change_set_configs,
                                txn_data,
                            )?;

                            self.success_transaction_cleanup(
                                respawned_session,
                                gas_meter,
                                txn_data,
                                log_context,
                                change_set_configs,
                            )
                        })
                    },
                }
            },
        }
    }

    // Execute a multisig transaction:
    // 1. Obtain the payload of the transaction to execute. This could have been stored on chain
    // when the multisig transaction was created.
    // 2. Execute the target payload. If this fails, discard the session and keep the gas meter and
    // failure object. In case of success, keep the session and also do any necessary module publish
    // cleanup.
    // 3. Call post transaction cleanup function in multisig account module with the result from (2)
    fn execute_multisig_transaction(
        &self,
        resolver: &impl AptosMoveResolver,
        mut session: SessionExt,
        gas_meter: &mut impl AptosGasMeter,
        txn_data: &TransactionMetadata,
        txn_payload: &Multisig,
        log_context: &AdapterLogSchema,
        new_published_modules_loaded: &mut bool,
        change_set_configs: &ChangeSetConfigs,
    ) -> Result<(VMStatus, VMOutput), VMStatus> {
        fail_point!("move_adapter::execute_multisig_transaction", |_| {
            Err(VMStatus::error(
                StatusCode::UNKNOWN_INVARIANT_VIOLATION_ERROR,
                None,
            ))
        });

        gas_meter.charge_intrinsic_gas_for_transaction(txn_data.transaction_size())?;

        // Step 1: Obtain the payload. If any errors happen here, the entire transaction should fail
        let invariant_violation_error = || {
            PartialVMError::new(StatusCode::UNKNOWN_INVARIANT_VIOLATION_ERROR)
                .with_message("MultiSig transaction error".to_string())
                .finish(Location::Undefined)
        };
        let provided_payload = if let Some(payload) = &txn_payload.transaction_payload {
            bcs::to_bytes(&payload).map_err(|_| invariant_violation_error())?
        } else {
            // Default to empty bytes if payload is not provided.
            bcs::to_bytes::<Vec<u8>>(&vec![]).map_err(|_| invariant_violation_error())?
        };
        // Failures here will be propagated back.
        let payload_bytes: Vec<Vec<u8>> = session
            .execute_function_bypass_visibility(
                &MULTISIG_ACCOUNT_MODULE,
                GET_NEXT_TRANSACTION_PAYLOAD,
                vec![],
                serialize_values(&vec![
                    MoveValue::Address(txn_payload.multisig_address),
                    MoveValue::vector_u8(provided_payload),
                ]),
                gas_meter,
            )?
            .return_values
            .into_iter()
            .map(|(bytes, _ty)| bytes)
            .collect::<Vec<_>>();
        let payload_bytes = payload_bytes
            .first()
            // We expect the payload to either exists on chain or be passed along with the
            // transaction.
            .ok_or_else(|| {
                PartialVMError::new(StatusCode::UNKNOWN_INVARIANT_VIOLATION_ERROR)
                    .with_message("Multisig payload bytes return error".to_string())
                    .finish(Location::Undefined)
            })?;
        // We have to deserialize twice as the first time returns the actual return type of the
        // function, which is vec<u8>. The second time deserializes it into the correct
        // EntryFunction payload type.
        // If either deserialization fails for some reason, that means the user provided incorrect
        // payload data either during transaction creation or execution.
        let deserialization_error = PartialVMError::new(StatusCode::FAILED_TO_DESERIALIZE_ARGUMENT)
            .finish(Location::Undefined);
        let payload_bytes =
            bcs::from_bytes::<Vec<u8>>(payload_bytes).map_err(|_| deserialization_error.clone())?;
        let payload = bcs::from_bytes::<MultisigTransactionPayload>(&payload_bytes)
            .map_err(|_| deserialization_error)?;

        // Step 2: Execute the target payload. Transaction failure here is tolerated. In case of any
        // failures, we'll discard the session and start a new one. This ensures that any data
        // changes are not persisted.
        // The multisig transaction would still be considered executed even if execution fails.
        let execution_result = match payload {
            MultisigTransactionPayload::EntryFunction(entry_function) => self
                .execute_multisig_entry_function(
                    &mut session,
                    gas_meter,
                    txn_payload.multisig_address,
                    &entry_function,
                    new_published_modules_loaded,
                ),
        };

        // Step 3: Call post transaction cleanup function in multisig account module with the result
        // from Step 2.
        // Note that we don't charge execution or writeset gas for cleanup routines. This is
        // consistent with the high-level success/failure cleanup routines for user transactions.
        let cleanup_args = serialize_values(&vec![
            MoveValue::Address(txn_data.sender),
            MoveValue::Address(txn_payload.multisig_address),
            MoveValue::vector_u8(payload_bytes),
        ]);
        let respawned_session = if let Err(execution_error) = execution_result {
            // Invalidate the loader cache in case there was a new module loaded from a module
            // publish request that failed.
            // This is redundant with the logic in execute_user_transaction but unfortunately is
            // necessary here as executing the underlying call can fail without this function
            // returning an error to execute_user_transaction.
            if *new_published_modules_loaded {
                self.move_vm.mark_loader_cache_as_invalid();
            };
            self.failure_multisig_payload_cleanup(
                resolver,
                execution_error,
                txn_data,
                cleanup_args,
            )?
        } else {
            self.success_multisig_payload_cleanup(
                resolver,
                session,
                gas_meter,
                txn_data,
                cleanup_args,
                change_set_configs,
            )?
        };

        // TODO(Gas): Charge for aggregator writes
        self.success_transaction_cleanup(
            respawned_session,
            gas_meter,
            txn_data,
            log_context,
            change_set_configs,
        )
    }

    fn execute_multisig_entry_function(
        &self,
        session: &mut SessionExt,
        gas_meter: &mut impl AptosGasMeter,
        multisig_address: AccountAddress,
        payload: &EntryFunction,
        new_published_modules_loaded: &mut bool,
    ) -> Result<(), VMStatus> {
        // If txn args are not valid, we'd still consider the transaction as executed but
        // failed. This is primarily because it's unrecoverable at this point.
        self.validate_and_execute_entry_function(
            session,
            gas_meter,
            vec![multisig_address],
            payload,
        )?;

        // Resolve any pending module publishes in case the multisig transaction is deploying
        // modules.
        self.resolve_pending_code_publish(session, gas_meter, new_published_modules_loaded)?;
        Ok(())
    }

    fn success_multisig_payload_cleanup<'r, 'l>(
        &'l self,
        resolver: &'r impl AptosMoveResolver,
        session: SessionExt,
        gas_meter: &mut impl AptosGasMeter,
        txn_data: &TransactionMetadata,
        cleanup_args: Vec<Vec<u8>>,
        change_set_configs: &ChangeSetConfigs,
    ) -> Result<RespawnedSession<'r, 'l>, VMStatus> {
        // Charge gas for write set before we do cleanup. This ensures we don't charge gas for
        // cleanup write set changes, which is consistent with outer-level success cleanup
        // flow. We also wouldn't need to worry that we run out of gas when doing cleanup.
        let mut respawned_session = self.charge_change_set_and_respawn_session(
            session,
            resolver,
            gas_meter,
            change_set_configs,
            txn_data,
        )?;
        respawned_session.execute(|session| {
            session
                .execute_function_bypass_visibility(
                    &MULTISIG_ACCOUNT_MODULE,
                    SUCCESSFUL_TRANSACTION_EXECUTION_CLEANUP,
                    vec![],
                    cleanup_args,
                    &mut UnmeteredGasMeter,
                )
                .map_err(|e| e.into_vm_status())
        })?;
        Ok(respawned_session)
    }

    fn failure_multisig_payload_cleanup<'r, 'l>(
        &'l self,
        resolver: &'r impl AptosMoveResolver,
        execution_error: VMStatus,
        txn_data: &TransactionMetadata,
        mut cleanup_args: Vec<Vec<u8>>,
    ) -> Result<RespawnedSession<'r, 'l>, VMStatus> {
        // Start a fresh session for running cleanup that does not contain any changes from
        // the inner function call earlier (since it failed).
        let mut respawned_session = RespawnedSession::spawn(
            self,
            SessionId::epilogue_meta(txn_data),
            resolver,
            VMChangeSet::empty(),
            0.into(),
        )?;

        let execution_error = ExecutionError::try_from(execution_error)
            .map_err(|_| VMStatus::error(StatusCode::UNREACHABLE, None))?;
        // Serialization is not expected to fail so we're using invariant_violation error here.
        cleanup_args.push(bcs::to_bytes(&execution_error).map_err(|_| {
            PartialVMError::new(StatusCode::UNKNOWN_INVARIANT_VIOLATION_ERROR)
                .with_message("MultiSig payload cleanup error.".to_string())
                .finish(Location::Undefined)
        })?);
        respawned_session.execute(|session| {
            session
                .execute_function_bypass_visibility(
                    &MULTISIG_ACCOUNT_MODULE,
                    FAILED_TRANSACTION_EXECUTION_CLEANUP,
                    vec![],
                    cleanup_args,
                    &mut UnmeteredGasMeter,
                )
                .map_err(|e| e.into_vm_status())
        })?;
        Ok(respawned_session)
    }

    fn verify_module_bundle(
        session: &mut SessionExt,
        module_bundle: &ModuleBundle,
    ) -> VMResult<()> {
        for module_blob in module_bundle.iter() {
            match CompiledModule::deserialize_with_config(
                module_blob.code(),
                &session.get_vm_config().deserializer_config,
            ) {
                Ok(module) => {
                    // verify the module doesn't exist
                    if session.load_module(&module.self_id()).is_ok() {
                        return Err(verification_error(
                            StatusCode::DUPLICATE_MODULE_NAME,
                            IndexKind::AddressIdentifier,
                            module.self_handle_idx().0,
                        )
                        .finish(Location::Undefined));
                    }
                },
                Err(err) => return Err(err.finish(Location::Undefined)),
            }
        }
        Ok(())
    }

    /// Execute all module initializers.
    fn execute_module_initialization(
        &self,
        session: &mut SessionExt,
        gas_meter: &mut impl AptosGasMeter,
        modules: &[CompiledModule],
        exists: BTreeSet<ModuleId>,
        senders: &[AccountAddress],
        new_published_modules_loaded: &mut bool,
    ) -> VMResult<()> {
        let init_func_name = ident_str!("init_module");
        for module in modules {
            if exists.contains(&module.self_id()) {
                // Call initializer only on first publish.
                continue;
            }
            *new_published_modules_loaded = true;
            let init_function = session.load_function(&module.self_id(), init_func_name, &[]);
            // it is ok to not have init_module function
            // init_module function should be (1) private and (2) has no return value
            // Note that for historic reasons, verification here is treated
            // as StatusCode::CONSTRAINT_NOT_SATISFIED, there this cannot be unified
            // with the general verify_module above.
            if init_function.is_ok() {
                if verifier::module_init::verify_module_init_function(module).is_ok() {
                    let args: Vec<Vec<u8>> = senders
                        .iter()
                        .map(|s| MoveValue::Signer(*s).simple_serialize().unwrap())
                        .collect();
                    session.execute_function_bypass_visibility(
                        &module.self_id(),
                        init_func_name,
                        vec![],
                        args,
                        gas_meter,
                    )?;
                } else {
                    return Err(PartialVMError::new(StatusCode::CONSTRAINT_NOT_SATISFIED)
                        .finish(Location::Undefined));
                }
            }
        }
        Ok(())
    }

    /// Deserialize a module bundle.
    fn deserialize_module_bundle(&self, modules: &ModuleBundle) -> VMResult<Vec<CompiledModule>> {
        let max_version = get_max_binary_format_version(&self.features, None);
        let max_identifier_size = if self
            .features
            .is_enabled(FeatureFlag::LIMIT_MAX_IDENTIFIER_LENGTH)
        {
            IDENTIFIER_SIZE_MAX
        } else {
            LEGACY_IDENTIFIER_SIZE_MAX
        };
        let config = DeserializerConfig::new(max_version, max_identifier_size);
        let mut result = vec![];
        for module_blob in modules.iter() {
            match CompiledModule::deserialize_with_config(module_blob.code(), &config) {
                Ok(module) => {
                    result.push(module);
                },
                Err(_err) => {
                    return Err(PartialVMError::new(StatusCode::CODE_DESERIALIZATION_ERROR)
                        .finish(Location::Undefined))
                },
            }
        }
        Ok(result)
    }

    /// Execute a module bundle load request.
    /// TODO: this is going to be deprecated and removed in favor of code publishing via
    /// NativeCodeContext
    fn execute_modules(
        &self,
        resolver: &impl AptosMoveResolver,
        mut session: SessionExt,
        gas_meter: &mut impl AptosGasMeter,
        txn_data: &TransactionMetadata,
        modules: &ModuleBundle,
        log_context: &AdapterLogSchema,
        new_published_modules_loaded: &mut bool,
        change_set_configs: &ChangeSetConfigs,
    ) -> Result<(VMStatus, VMOutput), VMStatus> {
        if MODULE_BUNDLE_DISALLOWED.load(Ordering::Relaxed) {
            return Err(VMStatus::error(StatusCode::FEATURE_UNDER_GATING, None));
        }
        fail_point!("move_adapter::execute_module", |_| {
            Err(VMStatus::error(
                StatusCode::UNKNOWN_INVARIANT_VIOLATION_ERROR,
                None,
            ))
        });

        gas_meter.charge_intrinsic_gas_for_transaction(txn_data.transaction_size())?;

        Self::verify_module_bundle(&mut session, modules)?;
        session.publish_module_bundle_with_compat_config(
            modules.clone().into_inner(),
            txn_data.sender(),
            gas_meter,
            Compatibility::new(
                true,
                true,
                !self
                    .features
                    .is_enabled(FeatureFlag::TREAT_FRIEND_AS_PRIVATE),
            ),
        )?;

        // call init function of the each module
        self.execute_module_initialization(
            &mut session,
            gas_meter,
            &self.deserialize_module_bundle(modules)?,
            BTreeSet::new(),
            &[txn_data.sender()],
            new_published_modules_loaded,
        )?;

        let respawned_session = self.charge_change_set_and_respawn_session(
            session,
            resolver,
            gas_meter,
            change_set_configs,
            txn_data,
        )?;

        self.success_transaction_cleanup(
            respawned_session,
            gas_meter,
            txn_data,
            log_context,
            change_set_configs,
        )
    }

    /// Resolve a pending code publish request registered via the NativeCodeContext.
    fn resolve_pending_code_publish(
        &self,
        session: &mut SessionExt,
        gas_meter: &mut impl AptosGasMeter,
        new_published_modules_loaded: &mut bool,
    ) -> VMResult<()> {
        if let Some(PublishRequest {
            destination,
            bundle,
            expected_modules,
            allowed_deps,
            check_compat: _,
        }) = session.extract_publish_request()
        {
            // TODO: unfortunately we need to deserialize the entire bundle here to handle
            // `init_module` and verify some deployment conditions, while the VM need to do
            // the deserialization again. Consider adding an API to MoveVM which allows to
            // directly pass CompiledModule.
            let modules = self.deserialize_module_bundle(&bundle)?;

            // Validate the module bundle
            self.validate_publish_request(session, &modules, expected_modules, allowed_deps)?;

            // Check what modules exist before publishing.
            let mut exists = BTreeSet::new();
            for m in &modules {
                let id = m.self_id();
                if session.exists_module(&id)? {
                    exists.insert(id);
                }
            }

            // Publish the bundle and execute initializers
            // publish_module_bundle doesn't actually load the published module into
            // the loader cache. It only puts the module data in the data cache.
            return_on_failure!(session.publish_module_bundle_with_compat_config(
                bundle.into_inner(),
                destination,
                gas_meter,
                Compatibility::new(
                    true,
                    true,
                    !self
                        .features
                        .is_enabled(FeatureFlag::TREAT_FRIEND_AS_PRIVATE),
                ),
            ));

            self.execute_module_initialization(
                session,
                gas_meter,
                &modules,
                exists,
                &[destination],
                new_published_modules_loaded,
            )
        } else {
            Ok(())
        }
    }

    /// Validate a publish request.
    fn validate_publish_request(
        &self,
        session: &mut SessionExt,
        modules: &[CompiledModule],
        mut expected_modules: BTreeSet<String>,
        allowed_deps: Option<BTreeMap<AccountAddress, BTreeSet<String>>>,
    ) -> VMResult<()> {
        for m in modules {
            if !expected_modules.remove(m.self_id().name().as_str()) {
                return Err(Self::metadata_validation_error(&format!(
                    "unregistered module: '{}'",
                    m.self_id().name()
                )));
            }
            if let Some(allowed) = &allowed_deps {
                for dep in m.immediate_dependencies() {
                    if !allowed
                        .get(dep.address())
                        .map(|modules| {
                            modules.contains("") || modules.contains(dep.name().as_str())
                        })
                        .unwrap_or(false)
                    {
                        return Err(Self::metadata_validation_error(&format!(
                            "unregistered dependency: '{}'",
                            dep
                        )));
                    }
                }
            }
            aptos_framework::verify_module_metadata(m, &self.features, &self.timed_features)
                .map_err(|err| Self::metadata_validation_error(&err.to_string()))?;
        }
        verifier::resource_groups::validate_resource_groups(
            session,
            modules,
            self.features.is_enabled(FeatureFlag::SAFER_RESOURCE_GROUPS),
        )?;
        verifier::event_validation::validate_module_events(session, modules)?;

        if !expected_modules.is_empty() {
            return Err(Self::metadata_validation_error(
                "not all registered modules published",
            ));
        }
        Ok(())
    }

    fn metadata_validation_error(msg: &str) -> VMError {
        PartialVMError::new(StatusCode::CONSTRAINT_NOT_SATISFIED)
            .with_message(format!("metadata and code bundle mismatch: {}", msg))
            .finish(Location::Undefined)
    }

    fn make_standard_gas_meter(
        &self,
        balance: Gas,
        log_context: &AdapterLogSchema,
    ) -> Result<MemoryTrackedGasMeter<StandardGasMeter<StandardGasAlgebra>>, VMStatus> {
        Ok(MemoryTrackedGasMeter::new(StandardGasMeter::new(
            StandardGasAlgebra::new(
                self.gas_feature_version,
                get_or_vm_startup_failure(&self.gas_params, log_context)?
                    .vm
                    .clone(),
                get_or_vm_startup_failure(&self.storage_gas_params, log_context)?.clone(),
                balance,
            ),
        )))
    }

    fn validate_signed_transaction(
        &self,
        session: &mut SessionExt,
        resolver: &impl AptosMoveResolver,
        transaction: &SignedTransaction,
        transaction_data: &TransactionMetadata,
        log_context: &AdapterLogSchema,
    ) -> Result<(), VMStatus> {
        // Check transaction format.
        if transaction.contains_duplicate_signers() {
            return Err(VMStatus::error(
                StatusCode::SIGNERS_CONTAIN_DUPLICATES,
                None,
            ));
        }

        zkid_validation::validate_zkid_authenticators(transaction, resolver, session, log_context)?;

        self.run_prologue_with_payload(
            session,
            resolver,
            transaction.payload(),
            transaction_data,
            log_context,
        )
    }

    // Called when the execution of the user transaction fails, in order to discard the
    // transaction, or clean up the failed state.
    fn on_user_transaction_execution_failure(
        &self,
        err: VMStatus,
        resolver: &impl AptosMoveResolver,
        txn_data: &TransactionMetadata,
        log_context: &AdapterLogSchema,
        gas_meter: &mut impl AptosGasMeter,
        storage_gas_params: &StorageGasParameters,
        new_published_modules_loaded: bool,
    ) -> (VMStatus, VMOutput) {
        // Invalidate the loader cache in case there was a new module loaded from a module
        // publish request that failed.
        // This ensures the loader cache is flushed later to align storage with the cache.
        // None of the modules in the bundle will be committed to storage,
        // but some of them may have ended up in the cache.
        if new_published_modules_loaded {
            self.move_vm.mark_loader_cache_as_invalid();
        };

        let txn_status = TransactionStatus::from_vm_status(
            err.clone(),
            self.features
                .is_enabled(FeatureFlag::CHARGE_INVARIANT_VIOLATION),
        );
        if txn_status.is_discarded() {
            let discarded_output = discarded_output(err.status_code());
            (err, discarded_output)
        } else {
            self.failed_transaction_cleanup_and_keep_vm_status(
                err,
                gas_meter,
                txn_data,
                resolver,
                log_context,
                &storage_gas_params.change_set_configs,
            )
        }
    }

    fn execute_user_transaction_impl(
        &self,
        resolver: &impl AptosMoveResolver,
        txn: &SignedTransaction,
        log_context: &AdapterLogSchema,
        gas_meter: &mut impl AptosGasMeter,
    ) -> (VMStatus, VMOutput) {
        // Revalidate the transaction.
        let txn_data = TransactionMetadata::new(txn);
        let mut session = self.new_session(resolver, SessionId::prologue_meta(&txn_data));
        if let Err(err) =
            self.validate_signed_transaction(&mut session, resolver, txn, &txn_data, log_context)
        {
            let discarded_output = discarded_output(err.status_code());
            return (err, discarded_output);
        };

        if self.gas_feature_version >= 1 {
            // Create a new session so that the data cache is flushed.
            // This is to ensure we correctly charge for loading certain resources, even if they
            // have been previously cached in the prologue.
            //
            // TODO(Gas): Do this in a better way in the future, perhaps without forcing the data cache to be flushed.
            // By releasing resource group cache, we start with a fresh slate for resource group
            // cost accounting.
            resolver.release_resource_group_cache();
            session = self.new_session(resolver, SessionId::txn_meta(&txn_data));
        }

        let is_account_init_for_sponsored_transaction =
            match is_account_init_for_sponsored_transaction(&txn_data, &self.features, resolver) {
                Ok(result) => result,
                Err(err) => {
                    let vm_status = err.into_vm_status();
                    let discarded_output = discarded_output(vm_status.status_code());
                    return (vm_status, discarded_output);
                },
            };

        if is_account_init_for_sponsored_transaction {
            if let Err(err) =
                create_account_if_does_not_exist(&mut session, gas_meter, txn.sender())
            {
                let vm_status = err.into_vm_status();
                let discarded_output = discarded_output(vm_status.status_code());
                return (vm_status, discarded_output);
            };
        }

        let storage_gas_params = unwrap_or_discard!(get_or_vm_startup_failure(
            &self.storage_gas_params,
            log_context
        ));

        // We keep track of whether any newly published modules are loaded into the Vm's loader
        // cache as part of executing transactions. This would allow us to decide whether the cache
        // should be flushed later.
        let mut new_published_modules_loaded = false;
        let result = match txn.payload() {
            payload @ TransactionPayload::Script(_)
            | payload @ TransactionPayload::EntryFunction(_) => self
                .execute_script_or_entry_function(
                    resolver,
                    session,
                    gas_meter,
                    &txn_data,
                    payload,
                    log_context,
                    &mut new_published_modules_loaded,
                    &storage_gas_params.change_set_configs,
                ),
            TransactionPayload::Multisig(payload) => {
                if self.is_simulation {
                    self.simulate_multisig_transaction(
                        payload,
                        session,
                        resolver,
                        &txn_data,
                        log_context,
                        gas_meter,
                        &mut new_published_modules_loaded,
                        &storage_gas_params.change_set_configs,
                    )
                } else {
                    self.execute_multisig_transaction(
                        resolver,
                        session,
                        gas_meter,
                        &txn_data,
                        payload,
                        log_context,
                        &mut new_published_modules_loaded,
                        &storage_gas_params.change_set_configs,
                    )
                }
            },

            // Deprecated. Will be removed in the future.
            TransactionPayload::ModuleBundle(m) => self.execute_modules(
                resolver,
                session,
                gas_meter,
                &txn_data,
                m,
                log_context,
                &mut new_published_modules_loaded,
                &storage_gas_params.change_set_configs,
            ),
        };

        let gas_usage = txn_data
            .max_gas_amount()
            .checked_sub(gas_meter.balance())
            .expect("Balance should always be less than or equal to max gas amount set");
        TXN_GAS_USAGE.observe(u64::from(gas_usage) as f64);

        result.unwrap_or_else(|err| {
            self.on_user_transaction_execution_failure(
                err,
                resolver,
                &txn_data,
                log_context,
                gas_meter,
                storage_gas_params,
                new_published_modules_loaded,
            )
        })
    }

    fn execute_user_transaction(
        &self,
        resolver: &impl AptosMoveResolver,
        txn: &SignedTransaction,
        log_context: &AdapterLogSchema,
    ) -> (VMStatus, VMOutput) {
        let balance = TransactionMetadata::new(txn).max_gas_amount();
        // TODO: would we end up having a diverging behavior by creating the gas meter at an earlier time?
        let mut gas_meter = unwrap_or_discard!(self.make_standard_gas_meter(balance, log_context));

        self.execute_user_transaction_impl(resolver, txn, log_context, &mut gas_meter)
    }

    pub fn execute_user_transaction_with_custom_gas_meter<G, F>(
        &self,
        resolver: &impl AptosMoveResolver,
        txn: &SignatureCheckedTransaction,
        log_context: &AdapterLogSchema,
        make_gas_meter: F,
    ) -> Result<(VMStatus, VMOutput, G), VMStatus>
    where
        G: AptosGasMeter,
        F: FnOnce(u64, VMGasParameters, StorageGasParameters, Gas) -> Result<G, VMStatus>,
    {
        // TODO(Gas): avoid creating txn metadata twice.
        let balance = TransactionMetadata::new(txn).max_gas_amount();
        let mut gas_meter = make_gas_meter(
            self.gas_feature_version,
            get_or_vm_startup_failure(&self.gas_params, log_context)?
                .vm
                .clone(),
            get_or_vm_startup_failure(&self.storage_gas_params, log_context)?.clone(),
            balance,
        )?;
        let (status, output) =
            self.execute_user_transaction_impl(resolver, txn, log_context, &mut gas_meter);

        Ok((status, output, gas_meter))
    }

    fn execute_write_set(
        &self,
        resolver: &impl AptosMoveResolver,
        write_set_payload: &WriteSetPayload,
        txn_sender: Option<AccountAddress>,
        session_id: SessionId,
    ) -> Result<VMChangeSet, VMStatus> {
        let mut gas_meter = UnmeteredGasMeter;
        let change_set_configs =
            ChangeSetConfigs::unlimited_at_gas_feature_version(self.gas_feature_version);

        match write_set_payload {
            WriteSetPayload::Direct(change_set) => VMChangeSet::try_from_storage_change_set(
                change_set.clone(),
                &change_set_configs,
                resolver.is_delayed_field_optimization_capable(),
            )
            .map_err(|e| e.into_vm_status()),
            WriteSetPayload::Script { script, execute_as } => {
                let mut tmp_session = self.new_session(resolver, session_id);
                let senders = match txn_sender {
                    None => vec![*execute_as],
                    Some(sender) => vec![sender, *execute_as],
                };

                let loaded_func =
                    tmp_session.load_script(script.code(), script.ty_args().to_vec())?;
                let args =
                    verifier::transaction_arg_validation::validate_combine_signer_and_txn_args(
                        &mut tmp_session,
                        senders,
                        convert_txn_args(script.args()),
                        &loaded_func,
                        self.features.is_enabled(FeatureFlag::STRUCT_CONSTRUCTORS),
                    )?;

                return_on_failure!(tmp_session.execute_script(
                    script.code(),
                    script.ty_args().to_vec(),
                    args,
                    &mut gas_meter,
                ));
                Ok(tmp_session.finish(&change_set_configs)?)
            },
        }
    }

    fn read_change_set(
        &self,
        executor_view: &dyn ExecutorView,
        resource_group_view: &dyn ResourceGroupView,
        change_set: &VMChangeSet,
    ) -> PartialVMResult<()> {
        assert!(
            change_set.aggregator_v1_write_set().is_empty(),
            "Waypoint change set should not have any aggregator writes."
        );

        // All Move executions satisfy the read-before-write property. Thus we need to read each
        // access path that the write set is going to update.
        for state_key in change_set.module_write_set().keys() {
            executor_view.get_module_state_value(state_key)?;
        }
        for (state_key, write_op) in change_set.resource_write_set().iter() {
            executor_view.get_resource_state_value(state_key, None)?;
            if let AbstractResourceWriteOp::WriteResourceGroup(group_write) = write_op {
                for (tag, (_, maybe_layout)) in group_write.inner_ops() {
                    resource_group_view.get_resource_from_group(
                        state_key,
                        tag,
                        maybe_layout.as_deref(),
                    )?;
                }
            }
        }

        Ok(())
    }

    fn validate_waypoint_change_set(
        change_set: &VMChangeSet,
        log_context: &AdapterLogSchema,
    ) -> Result<(), VMStatus> {
        let has_new_block_event = change_set
            .events()
            .iter()
            .any(|(e, _)| e.event_key() == Some(&new_block_event_key()));
        let has_new_epoch_event = change_set
            .events()
            .iter()
            .any(|(e, _)| e.event_key() == Some(&new_epoch_event_key()));
        if has_new_block_event && has_new_epoch_event {
            Ok(())
        } else {
            error!(
                *log_context,
                "[aptos_vm] waypoint txn needs to emit new epoch and block"
            );
            Err(VMStatus::error(StatusCode::INVALID_WRITE_SET, None))
        }
    }

    pub(crate) fn process_waypoint_change_set(
        &self,
        resolver: &impl AptosMoveResolver,
        write_set_payload: WriteSetPayload,
        log_context: &AdapterLogSchema,
    ) -> Result<(VMStatus, VMOutput), VMStatus> {
        // TODO: user specified genesis id to distinguish different genesis write sets
        let genesis_id = HashValue::zero();
        let change_set = self.execute_write_set(
            resolver,
            &write_set_payload,
            Some(aptos_types::account_config::reserved_vm_address()),
            SessionId::genesis(genesis_id),
        )?;

        Self::validate_waypoint_change_set(&change_set, log_context)?;
        self.read_change_set(
            resolver.as_executor_view(),
            resolver.as_resource_group_view(),
            &change_set,
        )
        .map_err(|e| e.finish(Location::Undefined).into_vm_status())?;

        SYSTEM_TRANSACTIONS_EXECUTED.inc();

        let output = VMOutput::new(change_set, FeeStatement::zero(), VMStatus::Executed.into());
        Ok((VMStatus::Executed, output))
    }

    pub(crate) fn process_block_prologue(
        &self,
        resolver: &impl AptosMoveResolver,
        block_metadata: BlockMetadata,
        log_context: &AdapterLogSchema,
    ) -> Result<(VMStatus, VMOutput), VMStatus> {
        fail_point!("move_adapter::process_block_prologue", |_| {
            Err(VMStatus::error(
                StatusCode::UNKNOWN_INVARIANT_VIOLATION_ERROR,
                None,
            ))
        });

        let mut gas_meter = UnmeteredGasMeter;
        let mut session = self.new_session(resolver, SessionId::block_meta(&block_metadata));

        let args = serialize_values(
            &block_metadata.get_prologue_move_args(account_config::reserved_vm_address()),
        );
        session
            .execute_function_bypass_visibility(
                &BLOCK_MODULE,
                BLOCK_PROLOGUE,
                vec![],
                args,
                &mut gas_meter,
            )
            .map(|_return_vals| ())
            .or_else(|e| {
                expect_only_successful_execution(e, BLOCK_PROLOGUE.as_str(), log_context)
            })?;
        SYSTEM_TRANSACTIONS_EXECUTED.inc();

        let output = get_transaction_output(
            session,
            FeeStatement::zero(),
            ExecutionStatus::Success,
            &get_or_vm_startup_failure(&self.storage_gas_params, log_context)?.change_set_configs,
        )?;
        Ok((VMStatus::Executed, output))
    }

    pub(crate) fn process_block_prologue_ext(
        &self,
        resolver: &impl AptosMoveResolver,
        block_metadata_ext: BlockMetadataExt,
        log_context: &AdapterLogSchema,
    ) -> Result<(VMStatus, VMOutput), VMStatus> {
        fail_point!("move_adapter::process_block_prologue_ext", |_| {
            Err(VMStatus::error(
                StatusCode::UNKNOWN_INVARIANT_VIOLATION_ERROR,
                None,
            ))
        });

<<<<<<< HEAD
        debug!("[DKG] process_block_prologue_ext: BEGIN: block_metadata_ext={:?}", block_metadata_ext);

=======
>>>>>>> 0ac9df42
        let mut gas_meter = UnmeteredGasMeter;
        let mut session =
            self.new_session(resolver, SessionId::block_meta_ext(&block_metadata_ext));

<<<<<<< HEAD
        let block_metadata_with_randomness = match block_metadata_ext {
            BlockMetadataExt::V0(_) => unreachable!(),
            BlockMetadataExt::V1(v1) => v1,
        };

        let BlockMetadataWithRandomness {
            id,
            epoch,
            round,
            proposer,
            previous_block_votes_bitvec,
            failed_proposer_indices,
            timestamp_usecs,
            randomness,
        } = block_metadata_with_randomness;

        let args = vec![
            MoveValue::Signer(AccountAddress::ZERO), // Run as 0x0
            MoveValue::Address(AccountAddress::from_bytes(id.to_vec()).unwrap()),
            MoveValue::U64(epoch),
            MoveValue::U64(round),
            MoveValue::Address(proposer),
            failed_proposer_indices.into_iter().map(|i|i as u64).collect::<Vec<_>>().as_move_value(),
            previous_block_votes_bitvec.as_move_value(),
            MoveValue::U64(timestamp_usecs),
            randomness.as_ref().map(Randomness::randomness_cloned).as_move_value(),
        ];

=======
        let args = serialize_values(&block_metadata_ext.get_prologue_ext_move_args());
>>>>>>> 0ac9df42
        session
            .execute_function_bypass_visibility(
                &BLOCK_MODULE,
                BLOCK_PROLOGUE_EXT,
                vec![],
<<<<<<< HEAD
                serialize_values(&args),
=======
                args,
>>>>>>> 0ac9df42
                &mut gas_meter,
            )
            .map(|_return_vals| ())
            .or_else(|e| {
                expect_only_successful_execution(e, BLOCK_PROLOGUE_EXT.as_str(), log_context)
            })?;
        SYSTEM_TRANSACTIONS_EXECUTED.inc();
<<<<<<< HEAD
        debug!("[DKG] process_block_prologue_ext: executed");
=======
>>>>>>> 0ac9df42

        let output = get_transaction_output(
            session,
            FeeStatement::zero(),
            ExecutionStatus::Success,
            &get_or_vm_startup_failure(&self.storage_gas_params, log_context)?.change_set_configs,
        )?;
<<<<<<< HEAD
        debug!("[DKG] process_block_prologue_ext: END");

=======
>>>>>>> 0ac9df42
        Ok((VMStatus::Executed, output))
    }

    fn extract_module_metadata(&self, module: &ModuleId) -> Option<Arc<RuntimeModuleMetadataV1>> {
        if self.features.is_enabled(FeatureFlag::VM_BINARY_FORMAT_V6) {
            aptos_framework::get_vm_metadata(&self.move_vm, module)
        } else {
            aptos_framework::get_vm_metadata_v0(&self.move_vm, module)
        }
    }

    pub fn execute_view_function(
        state_view: &impl StateView,
        module_id: ModuleId,
        func_name: Identifier,
        type_args: Vec<TypeTag>,
        arguments: Vec<Vec<u8>>,
        gas_budget: u64,
    ) -> Result<Vec<Vec<u8>>> {
        let resolver = state_view.as_move_resolver();
        let vm = AptosVM::new(&resolver);
        let log_context = AdapterLogSchema::new(state_view.id(), 0);
        let mut gas_meter =
            MemoryTrackedGasMeter::new(StandardGasMeter::new(StandardGasAlgebra::new(
                vm.gas_feature_version,
                get_or_vm_startup_failure(&vm.gas_params, &log_context)?
                    .vm
                    .clone(),
                get_or_vm_startup_failure(&vm.storage_gas_params, &log_context)?.clone(),
                gas_budget,
            )));

        let mut session = vm.new_session(&resolver, SessionId::Void);

        let func_inst = session.load_function(&module_id, &func_name, &type_args)?;
        let metadata = vm.extract_module_metadata(&module_id);
        let arguments = verifier::view_function::validate_view_function(
            &mut session,
            arguments,
            func_name.as_ident_str(),
            &func_inst,
            metadata.as_ref().map(Arc::as_ref),
            vm.features.is_enabled(FeatureFlag::STRUCT_CONSTRUCTORS),
        )?;

        Ok(session
            .execute_function_bypass_visibility(
                &module_id,
                func_name.as_ident_str(),
                type_args,
                arguments,
                &mut gas_meter,
            )
            .map_err(|err| anyhow!("Failed to execute function: {:?}", err))?
            .return_values
            .into_iter()
            .map(|(bytes, _ty)| bytes)
            .collect::<Vec<_>>())
    }

    fn run_prologue_with_payload(
        &self,
        session: &mut SessionExt,
        resolver: &impl AptosMoveResolver,
        payload: &TransactionPayload,
        txn_data: &TransactionMetadata,
        log_context: &AdapterLogSchema,
    ) -> Result<(), VMStatus> {
        // Deprecated. Will be removed in the future.
        if matches!(payload, TransactionPayload::ModuleBundle(_))
            && MODULE_BUNDLE_DISALLOWED.load(Ordering::Relaxed)
        {
            return Err(VMStatus::error(StatusCode::FEATURE_UNDER_GATING, None));
        }

        check_gas(
            get_or_vm_startup_failure(&self.gas_params, log_context)?,
            self.gas_feature_version,
            resolver,
            txn_data,
            &self.features,
            log_context,
        )?;

        match payload {
            TransactionPayload::Script(_) | TransactionPayload::EntryFunction(_) => {
                transaction_validation::run_script_prologue(session, txn_data, log_context)
            },
            TransactionPayload::Multisig(multisig_payload) => {
                // Still run script prologue for multisig transaction to ensure the same tx
                // validations are still run for this multisig execution tx, which is submitted by
                // one of the owners.
                transaction_validation::run_script_prologue(session, txn_data, log_context)?;
                // Skip validation if this is part of tx simulation.
                // This allows simulating multisig txs without having to first create the multisig
                // tx.
                if !self.is_simulation {
                    transaction_validation::run_multisig_prologue(
                        session,
                        txn_data,
                        multisig_payload,
                        log_context,
                    )
                } else {
                    Ok(())
                }
            },
            // Deprecated. Will be removed in the future.
            TransactionPayload::ModuleBundle(_module) => {
                transaction_validation::run_module_prologue(session, txn_data, log_context)
            },
        }
    }

    pub fn should_restart_execution(vm_output: &VMOutput) -> bool {
        let new_epoch_event_key = new_epoch_event_key();
        vm_output
            .change_set()
            .events()
            .iter()
            .any(|(event, _)| event.event_key() == Some(&new_epoch_event_key))
    }

    /// Executes a single transaction (including user transactions, block
    /// metadata and state checkpoint, etc.).
    /// *Precondition:* VM has to be instantiated in execution mode.
    pub fn execute_single_transaction(
        &self,
        txn: &SignatureVerifiedTransaction,
        resolver: &impl AptosMoveResolver,
        log_context: &AdapterLogSchema,
    ) -> Result<(VMStatus, VMOutput, Option<String>), VMStatus> {
        assert!(!self.is_simulation, "VM has to be created for execution");

        if let SignatureVerifiedTransaction::Invalid(_) = txn {
            let vm_status = VMStatus::error(StatusCode::INVALID_SIGNATURE, None);
            let discarded_output = discarded_output(vm_status.status_code());
            return Ok((vm_status, discarded_output, None));
        }

        Ok(match txn.expect_valid() {
            BlockMetadataTransaction(block_metadata) => {
                fail_point!("aptos_vm::execution::block_metadata");
                let (vm_status, output) =
                    self.process_block_prologue(resolver, block_metadata.clone(), log_context)?;
                (vm_status, output, Some("block_prologue".to_string()))
            },
            Transaction::BlockMetadataExt(block_metadata_ext) => {
                fail_point!("aptos_vm::execution::block_metadata_ext");
                let (vm_status, output) = self.process_block_prologue_ext(
                    resolver,
                    block_metadata_ext.clone(),
                    log_context,
                )?;
                (vm_status, output, Some("block_prologue_ext".to_string()))
            },
            GenesisTransaction(write_set_payload) => {
                let (vm_status, output) = self.process_waypoint_change_set(
                    resolver,
                    write_set_payload.clone(),
                    log_context,
                )?;
                (vm_status, output, Some("waypoint_write_set".to_string()))
            },
            UserTransaction(txn) => {
                fail_point!("aptos_vm::execution::user_transaction");
                let sender = txn.sender().to_hex();
                let _timer = TXN_TOTAL_SECONDS.start_timer();
                let (vm_status, output) = self.execute_user_transaction(resolver, txn, log_context);

                if let StatusType::InvariantViolation = vm_status.status_type() {
                    match vm_status.status_code() {
                        // Type resolution failure can be triggered by user input when providing a bad type argument, skip this case.
                        StatusCode::TYPE_RESOLUTION_FAILURE
                        if vm_status.sub_status()
                            == Some(move_core_types::vm_status::sub_status::type_resolution_failure::EUSER_TYPE_LOADING_FAILURE) => {},
                        // The known Move function failure and type resolution failure could be a result of speculative execution. Use speculative logger.
                        StatusCode::UNEXPECTED_ERROR_FROM_KNOWN_MOVE_FUNCTION
                        | StatusCode::TYPE_RESOLUTION_FAILURE => {
                            speculative_error!(
                                log_context,
                                format!(
                                    "[aptos_vm] Transaction breaking invariant violation. txn: {:?}, status: {:?}",
                                    bcs::to_bytes::<SignedTransaction>(txn),
                                    vm_status
                                ),
                            );
                        },
                        // Paranoid mode failure. We need to be alerted about this ASAP.
                        StatusCode::UNKNOWN_INVARIANT_VIOLATION_ERROR
                        if vm_status.sub_status()
                            == Some(move_core_types::vm_status::sub_status::unknown_invariant_violation::EPARANOID_FAILURE) =>
                            {
                                error!(
                                *log_context,
                                "[aptos_vm] Transaction breaking paranoid mode. txn: {:?}, status: {:?}",
                                bcs::to_bytes::<SignedTransaction>(txn),
                                vm_status,
                            );
                            },
                        // Paranoid mode failure but with reference counting
                        StatusCode::UNKNOWN_INVARIANT_VIOLATION_ERROR
                        if vm_status.sub_status()
                            == Some(move_core_types::vm_status::sub_status::unknown_invariant_violation::EREFERENCE_COUNTING_FAILURE) =>
                            {
                                error!(
                                *log_context,
                                "[aptos_vm] Transaction breaking paranoid mode. txn: {:?}, status: {:?}",
                                bcs::to_bytes::<SignedTransaction>(txn),
                                vm_status,
                            );
                            },
                        // Ignore DelayedFields speculative errors as it can be intentionally triggered by parallel execution.
                        StatusCode::SPECULATIVE_EXECUTION_ABORT_ERROR => (),
                        // We will log the rest of invariant violation directly with regular logger as they shouldn't happen.
                        //
                        // TODO: Add different counters for the error categories here.
                        _ => {
                            error!(
                                *log_context,
                                "[aptos_vm] Transaction breaking invariant violation. txn: {:?}, status: {:?}",
                                bcs::to_bytes::<SignedTransaction>(txn),
                                vm_status,
                            );
                        },
                    }
                }

                // Increment the counter for user transactions executed.
                let counter_label = match output.status() {
                    TransactionStatus::Keep(_) => Some("success"),
                    TransactionStatus::Discard(_) => Some("discarded"),
                    TransactionStatus::Retry => None,
                };
                if let Some(label) = counter_label {
                    USER_TRANSACTIONS_EXECUTED.with_label_values(&[label]).inc();
                }
                (vm_status, output, Some(sender))
            },
            StateCheckpoint(_) => {
                let status = TransactionStatus::Keep(ExecutionStatus::Success);
                let output = VMOutput::empty_with_status(status);
                (VMStatus::Executed, output, Some("state_checkpoint".into()))
            },
            Transaction::ValidatorTransaction(txn) => {
                let (vm_status, output) =
                    self.process_validator_transaction(resolver, txn.clone(), log_context)?;
                (vm_status, output, Some("validator_transaction".to_string()))
            },
        })
    }
}

// Executor external API
impl VMExecutor for AptosVM {
    /// Execute a block of `transactions`. The output vector will have the exact same length as the
    /// input vector. The discarded transactions will be marked as `TransactionStatus::Discard` and
    /// have an empty `WriteSet`. Also `state_view` is immutable, and does not have interior
    /// mutability. Writes to be applied to the data view are encoded in the write set part of a
    /// transaction output.
    fn execute_block(
        transactions: &[SignatureVerifiedTransaction],
        state_view: &(impl StateView + Sync),
        onchain_config: BlockExecutorConfigFromOnchain,
    ) -> Result<BlockOutput<TransactionOutput>, VMStatus> {
        fail_point!("move_adapter::execute_block", |_| {
            Err(VMStatus::error(
                StatusCode::UNKNOWN_INVARIANT_VIOLATION_ERROR,
                None,
            ))
        });
        let log_context = AdapterLogSchema::new(state_view.id(), 0);
        info!(
            log_context,
            "Executing block, transaction count: {}",
            transactions.len()
        );

        let count = transactions.len();
        let ret = BlockAptosVM::execute_block::<
            _,
            NoOpTransactionCommitHook<AptosTransactionOutput, VMStatus>,
        >(
            Arc::clone(&RAYON_EXEC_POOL),
            transactions,
            state_view,
            BlockExecutorConfig {
                local: BlockExecutorLocalConfig {
                    concurrency_level: Self::get_concurrency_level(),
                },
                onchain: onchain_config,
            },
            None,
        );
        if ret.is_ok() {
            // Record the histogram count for transactions per block.
            BLOCK_TRANSACTION_COUNT.observe(count as f64);
        }
        ret
    }

    fn execute_block_sharded<S: StateView + Sync + Send + 'static, C: ExecutorClient<S>>(
        sharded_block_executor: &ShardedBlockExecutor<S, C>,
        transactions: PartitionedTransactions,
        state_view: Arc<S>,
        onchain_config: BlockExecutorConfigFromOnchain,
    ) -> Result<Vec<TransactionOutput>, VMStatus> {
        let log_context = AdapterLogSchema::new(state_view.id(), 0);
        info!(
            log_context,
            "Executing block, transaction count: {}",
            transactions.num_txns()
        );

        let count = transactions.num_txns();
        let ret = sharded_block_executor.execute_block(
            state_view,
            transactions,
            AptosVM::get_concurrency_level(),
            onchain_config,
        );
        if ret.is_ok() {
            // Record the histogram count for transactions per block.
            BLOCK_TRANSACTION_COUNT.observe(count as f64);
        }
        ret
    }
}

// VMValidator external API
impl VMValidator for AptosVM {
    /// Determine if a transaction is valid. Will return `None` if the transaction is accepted,
    /// `Some(Err)` if the VM rejects it, with `Err` as an error code. Verification performs the
    /// following steps:
    /// 1. The signature on the `SignedTransaction` matches the public key included in the
    ///    transaction
    /// 2. The script to be executed is under given specific configuration.
    /// 3. Invokes `Account.prologue`, which checks properties such as the transaction has the
    /// right sequence number and the sender has enough balance to pay for the gas.
    /// TBD:
    /// 1. Transaction arguments matches the main function's type signature.
    ///    We don't check this item for now and would execute the check at execution time.
    fn validate_transaction(
        &self,
        transaction: SignedTransaction,
        state_view: &impl StateView,
    ) -> VMValidatorResult {
        let _timer = TXN_VALIDATION_SECONDS.start_timer();
        let log_context = AdapterLogSchema::new(state_view.id(), 0);

        if !self
            .features
            .is_enabled(FeatureFlag::SINGLE_SENDER_AUTHENTICATOR)
        {
            if let aptos_types::transaction::authenticator::TransactionAuthenticator::SingleSender{ .. } = transaction.authenticator_ref() {
                return VMValidatorResult::error(StatusCode::FEATURE_UNDER_GATING);
            }
        }

        if !self.features.is_enabled(FeatureFlag::WEBAUTHN_SIGNATURE) {
            if let Ok(sk_authenticators) = transaction
                .authenticator_ref()
                .to_single_key_authenticators()
            {
                for authenticator in sk_authenticators {
                    if let AnySignature::WebAuthn { .. } = authenticator.signature() {
                        return VMValidatorResult::error(StatusCode::FEATURE_UNDER_GATING);
                    }
                }
            } else {
                return VMValidatorResult::error(StatusCode::INVALID_SIGNATURE);
            }
        }

        if !self.features.is_zkid_enabled() || !self.features.is_open_id_signature_enabled() {
            if let Ok(authenticators) = aptos_types::zkid::get_zkid_authenticators(&transaction) {
                for (_, sig) in authenticators {
                    if !self.features.is_zkid_enabled()
                        && matches!(sig.sig, ZkpOrOpenIdSig::Groth16Zkp { .. })
                    {
                        return VMValidatorResult::error(StatusCode::FEATURE_UNDER_GATING);
                    }
                    if !self.features.is_open_id_signature_enabled()
                        && matches!(sig.sig, ZkpOrOpenIdSig::OpenIdSig { .. })
                    {
                        return VMValidatorResult::error(StatusCode::FEATURE_UNDER_GATING);
                    }
                }
            } else {
                return VMValidatorResult::error(StatusCode::INVALID_SIGNATURE);
            };
        };

        let txn = match transaction.check_signature() {
            Ok(t) => t,
            _ => {
                return VMValidatorResult::error(StatusCode::INVALID_SIGNATURE);
            },
        };
        let txn_data = TransactionMetadata::new(&txn);

        let resolver = self.as_move_resolver(&state_view);
        let mut session = self.new_session(&resolver, SessionId::prologue_meta(&txn_data));

        // Increment the counter for transactions verified.
        let (counter_label, result) = match self.validate_signed_transaction(
            &mut session,
            &resolver,
            &txn,
            &txn_data,
            &log_context,
        ) {
            Err(err) if err.status_code() != StatusCode::SEQUENCE_NUMBER_TOO_NEW => (
                "failure",
                VMValidatorResult::new(Some(err.status_code()), 0),
            ),
            _ => (
                "success",
                VMValidatorResult::new(None, txn.gas_unit_price()),
            ),
        };

        TRANSACTIONS_VALIDATED
            .with_label_values(&[counter_label])
            .inc();

        result
    }
}

// Ensure encapsulation of AptosVM APIs by using a wrapper.
pub struct AptosSimulationVM(AptosVM);

impl AptosSimulationVM {
    pub fn new(resolver: &impl AptosMoveResolver) -> Self {
        let mut vm = AptosVM::new(resolver);
        vm.is_simulation = true;
        Self(vm)
    }

    /// Simulates a signed transaction (i.e., executes it without performing
    /// signature verification) on a newly created VM instance.
    /// *Precondition:* the transaction must **not** have a valid signature.
    pub fn create_vm_and_simulate_signed_transaction(
        transaction: &SignedTransaction,
        state_view: &impl StateView,
    ) -> (VMStatus, TransactionOutput) {
        assert_err!(
            transaction.verify_signature(),
            "Simulated transaction should not have a valid signature"
        );

        let resolver = state_view.as_move_resolver();
        let vm = Self::new(&resolver);
        let log_context = AdapterLogSchema::new(state_view.id(), 0);

        let (vm_status, vm_output) =
            vm.0.execute_user_transaction(&resolver, transaction, &log_context);
        let txn_output = vm_output
            .try_materialize_into_transaction_output(&resolver)
            .expect("Materializing aggregator V1 deltas should never fail");
        (vm_status, txn_output)
    }
}

fn create_account_if_does_not_exist(
    session: &mut SessionExt,
    gas_meter: &mut impl GasMeter,
    account: AccountAddress,
) -> VMResult<()> {
    session
        .execute_function_bypass_visibility(
            &ACCOUNT_MODULE,
            CREATE_ACCOUNT_IF_DOES_NOT_EXIST,
            vec![],
            serialize_values(&vec![MoveValue::Address(account)]),
            gas_meter,
        )
        .map(|_return_vals| ())
}

/// Signals that the transaction should trigger the flow for creating an account as part of a
/// sponsored transaction. This occurs when:
/// * The feature gate is enabled SPONSORED_AUTOMATIC_ACCOUNT_V1_CREATION
/// * There is fee payer
/// * The sequence number is 0
/// * There is no account resource for the account
pub(crate) fn is_account_init_for_sponsored_transaction(
    txn_data: &TransactionMetadata,
    features: &Features,
    resolver: &impl AptosMoveResolver,
) -> VMResult<bool> {
    Ok(
        features.is_enabled(FeatureFlag::SPONSORED_AUTOMATIC_ACCOUNT_V1_CREATION)
            && txn_data.fee_payer.is_some()
            && txn_data.sequence_number == 0
            && resolver
                .get_resource(&txn_data.sender(), &AccountResource::struct_tag())
                .map(|data| data.is_none())
                .map_err(|e| {
                    PartialVMError::new(StatusCode::UNKNOWN_INVARIANT_VIOLATION_ERROR)
                        .with_message(format!("{}", e))
                        .finish(Location::Undefined)
                })?,
    )
}

#[test]
fn vm_thread_safe() {
    fn assert_send<T: Send>() {}
    fn assert_sync<T: Sync>() {}

    use crate::AptosVM;

    assert_send::<AptosVM>();
    assert_sync::<AptosVM>();
    assert_send::<MoveVmExt>();
    assert_sync::<MoveVmExt>();
}<|MERGE_RESOLUTION|>--- conflicted
+++ resolved
@@ -102,9 +102,6 @@
         Arc,
     },
 };
-use aptos_types::block_metadata_ext::BlockMetadataWithRandomness;
-use aptos_types::move_utils::as_move_value::AsMoveValue;
-use aptos_types::randomness::Randomness;
 
 static EXECUTION_CONCURRENCY_LEVEL: OnceCell<usize> = OnceCell::new();
 static NUM_EXECUTION_SHARD: OnceCell<usize> = OnceCell::new();
@@ -1796,16 +1793,12 @@
             ))
         });
 
-<<<<<<< HEAD
         debug!("[DKG] process_block_prologue_ext: BEGIN: block_metadata_ext={:?}", block_metadata_ext);
 
-=======
->>>>>>> 0ac9df42
         let mut gas_meter = UnmeteredGasMeter;
         let mut session =
             self.new_session(resolver, SessionId::block_meta_ext(&block_metadata_ext));
 
-<<<<<<< HEAD
         let block_metadata_with_randomness = match block_metadata_ext {
             BlockMetadataExt::V0(_) => unreachable!(),
             BlockMetadataExt::V1(v1) => v1,
@@ -1834,19 +1827,12 @@
             randomness.as_ref().map(Randomness::randomness_cloned).as_move_value(),
         ];
 
-=======
-        let args = serialize_values(&block_metadata_ext.get_prologue_ext_move_args());
->>>>>>> 0ac9df42
         session
             .execute_function_bypass_visibility(
                 &BLOCK_MODULE,
                 BLOCK_PROLOGUE_EXT,
                 vec![],
-<<<<<<< HEAD
                 serialize_values(&args),
-=======
-                args,
->>>>>>> 0ac9df42
                 &mut gas_meter,
             )
             .map(|_return_vals| ())
@@ -1854,10 +1840,7 @@
                 expect_only_successful_execution(e, BLOCK_PROLOGUE_EXT.as_str(), log_context)
             })?;
         SYSTEM_TRANSACTIONS_EXECUTED.inc();
-<<<<<<< HEAD
         debug!("[DKG] process_block_prologue_ext: executed");
-=======
->>>>>>> 0ac9df42
 
         let output = get_transaction_output(
             session,
@@ -1865,11 +1848,8 @@
             ExecutionStatus::Success,
             &get_or_vm_startup_failure(&self.storage_gas_params, log_context)?.change_set_configs,
         )?;
-<<<<<<< HEAD
         debug!("[DKG] process_block_prologue_ext: END");
 
-=======
->>>>>>> 0ac9df42
         Ok((VMStatus::Executed, output))
     }
 
