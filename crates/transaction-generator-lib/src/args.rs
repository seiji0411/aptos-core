// Copyright © Aptos Foundation
// SPDX-License-Identifier: Apache-2.0

use crate::{
    publishing::module_simple::LoopType, EntryPoints, TransactionType, WorkflowKind,
    WorkflowProgress,
};
use clap::{Parser, ValueEnum};
use serde::{Deserialize, Serialize};

/// Utility class for specifying transaction type with predefined configurations through CLI
#[derive(Debug, Copy, Clone, ValueEnum, Default, Deserialize, Parser, Serialize)]
pub enum TransactionTypeArg {
    // custom
    #[default]
    CoinTransfer,
    AptFaTransfer,
    CoinTransferWithInvalid,
    NonConflictingCoinTransfer,
    AccountGeneration,
    AccountGenerationLargePool,
    Batch100Transfer,
    PublishPackage,
    // Simple EntryPoints
    NoOp,
    NoOpFeePayer,
    NoOp2Signers,
    NoOp5Signers,
    AccountResource32B,
    AccountResource1KB,
    AccountResource10KB,
    ModifyGlobalResource,
    Loop100k,
    Loop10kArithmetic,
    Loop1kBcs1k,
    ModifyGlobalResourceAggV2,
    ModifyGlobalFlagAggV2,
    ModifyGlobalBoundedAggV2,
<<<<<<< HEAD
    EmitEvents,
=======
    ModifyGlobalMilestoneAggV2,
>>>>>>> 590e1f5e
    // Complex EntryPoints
    CreateObjects10,
    CreateObjects10WithPayload10k,
    CreateObjectsConflict10WithPayload10k,
    CreateObjects100,
    CreateObjects100WithPayload10k,
    CreateObjectsConflict100WithPayload10k,
    ResourceGroupsGlobalWriteTag1KB,
    ResourceGroupsGlobalWriteAndReadTag1KB,
    ResourceGroupsSenderWriteTag1KB,
    ResourceGroupsSenderMultiChange1KB,
    TokenV1NFTMintAndStoreSequential,
    TokenV1NFTMintAndTransferSequential,
    TokenV1NFTMintAndStoreParallel,
    TokenV1NFTMintAndTransferParallel,
    TokenV1FTMintAndStore,
    TokenV1FTMintAndTransfer,
    // register if not registered already
    CoinInitAndMint,
    FungibleAssetMint,
    TokenV2AmbassadorMint,
    TokenV2AmbassadorMintAndBurn1M,
    LiquidityPoolSwap,
    LiquidityPoolSwapStable,
    VectorPictureCreate30k,
    VectorPicture30k,
    VectorPictureRead30k,
    VectorPictureCreate40,
    VectorPicture40,
    VectorPictureRead40,
    SmartTablePicture30KWith200Change,
    EconiaBasic1Market,
    EconiaMixed1Market,
    EconiaMixed10Market,
    EconiaMixed100Market,
    EconiaBasic1MarketNoPublish,
    EconiaMixed1MarketNoPublish,
    EconiaMixed10MarketNoPublish,
    EconiaMixed100MarketNoPublish,
    EconiaBasic1MarketReuseAccounts,
    EconiaMixed1MarketReuseAccounts,
    EconiaMixed10MarketReuseAccounts,
    EconiaMixed100MarketReuseAccounts,
    EconiaMarket1MarketReuseAccounts,
    EconiaMarket10MarketReuseAccounts,
    EconiaMarket100MarketReuseAccounts,
    EconiaMarket1MarketReuseAccountsNoPublish,
    EconiaMarket10MarketReuseAccountsNoPublish,
    EconiaMarket100MarketReuseAccountsNoPublish,
    EconiaReal,
    EconiaRealNoPublish,
    SmartTablePicture1MWith256Change,
    SmartTablePicture1BWith256Change,
    SmartTablePicture1MWith1KChangeExceedsLimit,
    DeserializeU256,
}

impl TransactionTypeArg {
    pub fn materialize_default(&self) -> TransactionType {
        self.materialize(1, false, WorkflowProgress::when_done_default())
    }

    pub fn materialize(
        &self,
        module_working_set_size: usize,
        sender_use_account_pool: bool,
        workflow_progress_type: WorkflowProgress,
    ) -> TransactionType {
        let call_custom_module = |entry_point: EntryPoints| -> TransactionType {
            TransactionType::CallCustomModules {
                entry_point,
                num_modules: module_working_set_size,
                use_account_pool: sender_use_account_pool,
            }
        };

        match self {
            TransactionTypeArg::CoinTransfer => TransactionType::CoinTransfer {
                invalid_transaction_ratio: 0,
                sender_use_account_pool,
                non_conflicting: false,
                use_fa_transfer: false,
            },
            TransactionTypeArg::AptFaTransfer => TransactionType::CoinTransfer {
                invalid_transaction_ratio: 0,
                sender_use_account_pool,
                non_conflicting: false,
                use_fa_transfer: true,
            },
            TransactionTypeArg::NonConflictingCoinTransfer => TransactionType::CoinTransfer {
                invalid_transaction_ratio: 0,
                sender_use_account_pool,
                non_conflicting: true,
                use_fa_transfer: false,
            },
            TransactionTypeArg::CoinTransferWithInvalid => TransactionType::CoinTransfer {
                invalid_transaction_ratio: 10,
                sender_use_account_pool,
                non_conflicting: false,
                use_fa_transfer: false,
            },
            TransactionTypeArg::AccountGeneration => TransactionType::AccountGeneration {
                add_created_accounts_to_pool: true,
                max_account_working_set: 1_000_000,
                creation_balance: 0,
            },
            TransactionTypeArg::AccountGenerationLargePool => TransactionType::AccountGeneration {
                add_created_accounts_to_pool: true,
                max_account_working_set: 50_000_000,
                creation_balance: 200_000_000,
            },
            TransactionTypeArg::PublishPackage => TransactionType::PublishPackage {
                use_account_pool: sender_use_account_pool,
            },
            TransactionTypeArg::Batch100Transfer => {
                TransactionType::BatchTransfer { batch_size: 100 }
            },
            TransactionTypeArg::AccountResource32B => {
                call_custom_module(EntryPoints::BytesMakeOrChange {
                    data_length: Some(32),
                })
            },
            TransactionTypeArg::AccountResource1KB => {
                call_custom_module(EntryPoints::BytesMakeOrChange {
                    data_length: Some(1024),
                })
            },
            TransactionTypeArg::AccountResource10KB => {
                call_custom_module(EntryPoints::BytesMakeOrChange {
                    data_length: Some(10 * 1024),
<<<<<<< HEAD
                },
                num_modules: module_working_set_size,
                use_account_pool: sender_use_account_pool,
            },
            TransactionTypeArg::EmitEvents => TransactionType::CallCustomModules {
                entry_point: EntryPoints::EmitEvents { count: 10000 },
                num_modules: module_working_set_size,
                use_account_pool: sender_use_account_pool,
            },
            TransactionTypeArg::ModifyGlobalResource => TransactionType::CallCustomModules {
                entry_point: EntryPoints::IncGlobal,
                num_modules: module_working_set_size,
                use_account_pool: sender_use_account_pool,
=======
                })
>>>>>>> 590e1f5e
            },
            TransactionTypeArg::ModifyGlobalResource => call_custom_module(EntryPoints::IncGlobal),
            TransactionTypeArg::ModifyGlobalResourceAggV2 => {
                call_custom_module(EntryPoints::IncGlobalAggV2)
            },
            TransactionTypeArg::ModifyGlobalFlagAggV2 => call_custom_module(
                // 100 is max, so equivalent to flag
                EntryPoints::ModifyGlobalBoundedAggV2 { step: 100 },
            ),
            TransactionTypeArg::ModifyGlobalBoundedAggV2 => {
                call_custom_module(EntryPoints::ModifyGlobalBoundedAggV2 { step: 10 })
            },
            TransactionTypeArg::ModifyGlobalMilestoneAggV2 => {
                call_custom_module(EntryPoints::IncGlobalMilestoneAggV2 {
                    milestone_every: 1000,
                })
            },
            TransactionTypeArg::NoOp => call_custom_module(EntryPoints::Nop),
            TransactionTypeArg::NoOpFeePayer => call_custom_module(EntryPoints::NopFeePayer),
            TransactionTypeArg::NoOp2Signers => call_custom_module(EntryPoints::Nop),
            TransactionTypeArg::NoOp5Signers => call_custom_module(EntryPoints::Nop),
            TransactionTypeArg::Loop100k => call_custom_module(EntryPoints::Loop {
                loop_count: Some(100000),
                loop_type: LoopType::NoOp,
            }),
            TransactionTypeArg::Loop10kArithmetic => call_custom_module(EntryPoints::Loop {
                loop_count: Some(10000),
                loop_type: LoopType::Arithmetic,
            }),
            TransactionTypeArg::Loop1kBcs1k => call_custom_module(EntryPoints::Loop {
                loop_count: Some(1000),
                loop_type: LoopType::BcsToBytes { len: 1024 },
            }),
            TransactionTypeArg::CreateObjects10 => call_custom_module(EntryPoints::CreateObjects {
                num_objects: 10,
                object_payload_size: 0,
            }),
            TransactionTypeArg::CreateObjects10WithPayload10k => {
                call_custom_module(EntryPoints::CreateObjects {
                    num_objects: 10,
                    object_payload_size: 10 * 1024,
                })
            },
            TransactionTypeArg::CreateObjectsConflict10WithPayload10k => {
                call_custom_module(EntryPoints::CreateObjectsConflict {
                    num_objects: 10,
                    object_payload_size: 10 * 1024,
                })
            },
            TransactionTypeArg::CreateObjects100 => {
                call_custom_module(EntryPoints::CreateObjects {
                    num_objects: 100,
                    object_payload_size: 0,
                })
            },
            TransactionTypeArg::CreateObjects100WithPayload10k => {
                call_custom_module(EntryPoints::CreateObjects {
                    num_objects: 100,
                    object_payload_size: 10 * 1024,
                })
            },
            TransactionTypeArg::CreateObjectsConflict100WithPayload10k => {
                call_custom_module(EntryPoints::CreateObjectsConflict {
                    num_objects: 100,
                    object_payload_size: 10 * 1024,
                })
            },
            TransactionTypeArg::ResourceGroupsGlobalWriteTag1KB => {
                call_custom_module(EntryPoints::ResourceGroupsGlobalWriteTag {
                    string_length: 1024,
                })
            },
            TransactionTypeArg::ResourceGroupsGlobalWriteAndReadTag1KB => {
                call_custom_module(EntryPoints::ResourceGroupsGlobalWriteAndReadTag {
                    string_length: 1024,
                })
            },
            TransactionTypeArg::ResourceGroupsSenderWriteTag1KB => {
                call_custom_module(EntryPoints::ResourceGroupsSenderWriteTag {
                    string_length: 1024,
                })
            },
            TransactionTypeArg::ResourceGroupsSenderMultiChange1KB => {
                call_custom_module(EntryPoints::ResourceGroupsSenderMultiChange {
                    string_length: 1024,
                })
            },
            TransactionTypeArg::TokenV1NFTMintAndStoreSequential => {
                call_custom_module(EntryPoints::TokenV1MintAndStoreNFTSequential)
            },
            TransactionTypeArg::TokenV1NFTMintAndTransferSequential => {
                call_custom_module(EntryPoints::TokenV1MintAndTransferNFTSequential)
            },
            TransactionTypeArg::TokenV1NFTMintAndStoreParallel => {
                call_custom_module(EntryPoints::TokenV1MintAndStoreNFTParallel)
            },
            TransactionTypeArg::TokenV1NFTMintAndTransferParallel => {
                call_custom_module(EntryPoints::TokenV1MintAndTransferNFTParallel)
            },
            TransactionTypeArg::TokenV1FTMintAndStore => {
                call_custom_module(EntryPoints::TokenV1MintAndStoreFT)
            },
            TransactionTypeArg::TokenV1FTMintAndTransfer => {
                call_custom_module(EntryPoints::TokenV1MintAndTransferFT)
            },
            TransactionTypeArg::CoinInitAndMint => call_custom_module(EntryPoints::CoinInitAndMint),
            TransactionTypeArg::FungibleAssetMint => {
                call_custom_module(EntryPoints::FungibleAssetMint)
            },
            TransactionTypeArg::TokenV2AmbassadorMint => {
                call_custom_module(EntryPoints::TokenV2AmbassadorMint { numbered: true })
            },
            TransactionTypeArg::TokenV2AmbassadorMintAndBurn1M => TransactionType::Workflow {
                workflow_kind: WorkflowKind::CreateMintBurn {
                    count: 10000,
                    creation_balance: 200000,
                },
                num_modules: 1,
                use_account_pool: sender_use_account_pool,
                progress_type: workflow_progress_type,
            },
            TransactionTypeArg::LiquidityPoolSwap => {
                call_custom_module(EntryPoints::LiquidityPoolSwap { is_stable: false })
            },
            TransactionTypeArg::LiquidityPoolSwapStable => {
                call_custom_module(EntryPoints::LiquidityPoolSwap { is_stable: true })
            },
            TransactionTypeArg::VectorPictureCreate30k => {
                call_custom_module(EntryPoints::InitializeVectorPicture { length: 30 * 1024 })
            },
            TransactionTypeArg::VectorPicture30k => {
                call_custom_module(EntryPoints::VectorPicture { length: 30 * 1024 })
            },
            TransactionTypeArg::VectorPictureRead30k => {
                call_custom_module(EntryPoints::VectorPictureRead { length: 30 * 1024 })
            },
            TransactionTypeArg::VectorPictureCreate40 => {
                call_custom_module(EntryPoints::InitializeVectorPicture { length: 40 })
            },
            TransactionTypeArg::VectorPicture40 => {
                call_custom_module(EntryPoints::VectorPicture { length: 40 })
            },
            TransactionTypeArg::VectorPictureRead40 => {
                call_custom_module(EntryPoints::VectorPictureRead { length: 40 })
            },
            TransactionTypeArg::SmartTablePicture30KWith200Change => {
                call_custom_module(EntryPoints::SmartTablePicture {
                    length: 30 * 1024,
                    num_points_per_txn: 200,
                })
            },
            TransactionTypeArg::SmartTablePicture1MWith256Change => {
                call_custom_module(EntryPoints::SmartTablePicture {
                    length: 1024 * 1024,
                    num_points_per_txn: 256,
                })
            },
            TransactionTypeArg::SmartTablePicture1BWith256Change => {
                call_custom_module(EntryPoints::SmartTablePicture {
                    length: 1024 * 1024 * 1024,
                    num_points_per_txn: 256,
                })
            },
            TransactionTypeArg::SmartTablePicture1MWith1KChangeExceedsLimit => {
                call_custom_module(EntryPoints::SmartTablePicture {
                    length: 1024 * 1024,
                    num_points_per_txn: 1024,
                })
            },
<<<<<<< HEAD
            TransactionTypeArg::EconiaBasic1Market => TransactionType::Workflow {
                workflow_kind: WorkflowKind::Econia {
                    num_users: 600000,
                    flow_type: crate::EconiaFlowType::Basic,
                    num_markets: 1,
                    reuse_accounts_for_orders: false,
                    publish_packages: true,
                },
                progress_type: WorkflowProgress::WhenDone { delay_between_stages_s: 60 },
                num_modules: module_working_set_size,
                use_account_pool: sender_use_account_pool,
            },
            TransactionTypeArg::EconiaMixed1Market => TransactionType::Workflow {
                workflow_kind: WorkflowKind::Econia {
                    num_users: 600000,
                    flow_type: crate::EconiaFlowType::Mixed,
                    num_markets: 1,
                    reuse_accounts_for_orders: false,
                    publish_packages: true,
                },
                progress_type: WorkflowProgress::WhenDone { delay_between_stages_s: 60 },
                num_modules: module_working_set_size,
                use_account_pool: sender_use_account_pool,
            },
            TransactionTypeArg::EconiaMixed10Market => TransactionType::Workflow {
                workflow_kind: WorkflowKind::Econia {
                    num_users: 600000,
                    flow_type: crate::EconiaFlowType::Mixed,
                    num_markets: 10,
                    reuse_accounts_for_orders: false,
                    publish_packages: true,
                },
                progress_type: WorkflowProgress::WhenDone { delay_between_stages_s: 60 },
                num_modules: module_working_set_size,
                use_account_pool: sender_use_account_pool,
            },
            TransactionTypeArg::EconiaMixed100Market => TransactionType::Workflow {
                workflow_kind: WorkflowKind::Econia {
                    num_users: 600000,
                    flow_type: crate::EconiaFlowType::Mixed,
                    num_markets: 100,
                    reuse_accounts_for_orders: false,
                    publish_packages: true,
                },
                progress_type: WorkflowProgress::WhenDone { delay_between_stages_s: 60 },
                num_modules: module_working_set_size,
                use_account_pool: sender_use_account_pool,
            },
            TransactionTypeArg::EconiaBasic1MarketNoPublish => TransactionType::Workflow {
                workflow_kind: WorkflowKind::Econia {
                    num_users: 600000,
                    flow_type: crate::EconiaFlowType::Basic,
                    num_markets: 1,
                    reuse_accounts_for_orders: false,
                    publish_packages: false,
                },
                progress_type: WorkflowProgress::WhenDone { delay_between_stages_s: 60 },
                num_modules: module_working_set_size,
                use_account_pool: sender_use_account_pool,
            },
            TransactionTypeArg::EconiaMixed1MarketNoPublish => TransactionType::Workflow {
                workflow_kind: WorkflowKind::Econia {
                    num_users: 600000,
                    flow_type: crate::EconiaFlowType::Mixed,
                    num_markets: 1,
                    reuse_accounts_for_orders: false,
                    publish_packages: false,
                },
                progress_type: WorkflowProgress::WhenDone { delay_between_stages_s: 60 },
                num_modules: module_working_set_size,
                use_account_pool: sender_use_account_pool,
            },
            TransactionTypeArg::EconiaMixed10MarketNoPublish => TransactionType::Workflow {
                workflow_kind: WorkflowKind::Econia {
                    num_users: 600000,
                    flow_type: crate::EconiaFlowType::Mixed,
                    num_markets: 10,
                    reuse_accounts_for_orders: false,
                    publish_packages: false,
                },
                progress_type: WorkflowProgress::WhenDone { delay_between_stages_s: 60 },
                num_modules: module_working_set_size,
                use_account_pool: sender_use_account_pool,
            },
            TransactionTypeArg::EconiaMixed100MarketNoPublish => TransactionType::Workflow {
                workflow_kind: WorkflowKind::Econia {
                    num_users: 600000,
                    flow_type: crate::EconiaFlowType::Mixed,
                    num_markets: 100,
                    reuse_accounts_for_orders: false,
                    publish_packages: false,
                },
                progress_type: WorkflowProgress::WhenDone { delay_between_stages_s: 60 },
                num_modules: module_working_set_size,
                use_account_pool: sender_use_account_pool,
            },
            TransactionTypeArg::EconiaBasic1MarketReuseAccounts => TransactionType::Workflow {
                workflow_kind: WorkflowKind::Econia {
                    num_users: 20000,
                    flow_type: crate::EconiaFlowType::Basic,
                    num_markets: 1,
                    reuse_accounts_for_orders: true,
                    publish_packages: true,
                },
                progress_type: WorkflowProgress::WhenDone { delay_between_stages_s: 60 },
                num_modules: module_working_set_size,
                use_account_pool: sender_use_account_pool,
            },
            TransactionTypeArg::EconiaMixed1MarketReuseAccounts => TransactionType::Workflow {
                workflow_kind: WorkflowKind::Econia {
                    num_users: 20000,
                    flow_type: crate::EconiaFlowType::Mixed,
                    num_markets: 1,
                    reuse_accounts_for_orders: true,
                    publish_packages: true,
                },
                progress_type: WorkflowProgress::WhenDone { delay_between_stages_s: 60 },
                num_modules: module_working_set_size,
                use_account_pool: sender_use_account_pool,
            },
            TransactionTypeArg::EconiaMixed10MarketReuseAccounts => TransactionType::Workflow {
                workflow_kind: WorkflowKind::Econia {
                    num_users: 20000,
                    flow_type: crate::EconiaFlowType::Mixed,
                    num_markets: 10,
                    reuse_accounts_for_orders: true,
                    publish_packages: true,
                },
                progress_type: WorkflowProgress::WhenDone { delay_between_stages_s: 60 },
                num_modules: module_working_set_size,
                use_account_pool: sender_use_account_pool,
            },
            TransactionTypeArg::EconiaMixed100MarketReuseAccounts => TransactionType::Workflow {
                workflow_kind: WorkflowKind::Econia {
                    num_users: 20000,
                    flow_type: crate::EconiaFlowType::Mixed,
                    num_markets: 100,
                    reuse_accounts_for_orders: true,
                    publish_packages: true,
                },
                progress_type: WorkflowProgress::WhenDone { delay_between_stages_s: 60 },
                num_modules: module_working_set_size,
                use_account_pool: sender_use_account_pool,
            },
            TransactionTypeArg::EconiaReal => TransactionType::Workflow { 
                workflow_kind: WorkflowKind::Econia {
                    num_users: 20000,
                    flow_type: crate::EconiaFlowType::Real,
                    num_markets: 2,
                    reuse_accounts_for_orders: true,
                    publish_packages: true,
                },
                progress_type: WorkflowProgress::WhenDone { delay_between_stages_s: 60 },
                num_modules: module_working_set_size,
                use_account_pool: sender_use_account_pool,
            },
            TransactionTypeArg::EconiaRealNoPublish => TransactionType::Workflow {
                workflow_kind: WorkflowKind::Econia {
                    num_users: 20000,
                    flow_type: crate::EconiaFlowType::Real,
                    num_markets: 2,
                    reuse_accounts_for_orders: true,
                    publish_packages: false,
                },
                progress_type: WorkflowProgress::WhenDone { delay_between_stages_s: 60 },
                num_modules: module_working_set_size,
                use_account_pool: sender_use_account_pool,
            },
            TransactionTypeArg::EconiaMarket1MarketReuseAccounts => TransactionType::Workflow {
                workflow_kind: WorkflowKind::Econia {
                    num_users: 20000,
                    flow_type: crate::EconiaFlowType::Market,
                    num_markets: 1,
                    reuse_accounts_for_orders: true,
                    publish_packages: true,
                },
                progress_type: WorkflowProgress::WhenDone { delay_between_stages_s: 60 },
                num_modules: module_working_set_size,
                use_account_pool: sender_use_account_pool,
            },
            TransactionTypeArg::EconiaMarket10MarketReuseAccounts => TransactionType::Workflow {
                workflow_kind: WorkflowKind::Econia {
                    num_users: 200000,
                    flow_type: crate::EconiaFlowType::Market,
                    num_markets: 10,
                    reuse_accounts_for_orders: true,
                    publish_packages: true,
                },
                progress_type: WorkflowProgress::WhenDone { delay_between_stages_s: 60 },
                num_modules: module_working_set_size,
                use_account_pool: sender_use_account_pool,
            },
            TransactionTypeArg::EconiaMarket100MarketReuseAccounts => TransactionType::Workflow {
                workflow_kind: WorkflowKind::Econia {
                    num_users: 2000000,
                    flow_type: crate::EconiaFlowType::Market,
                    num_markets: 100,
                    reuse_accounts_for_orders: true,
                    publish_packages: true,
                },
                progress_type: WorkflowProgress::WhenDone { delay_between_stages_s: 60 },
                num_modules: module_working_set_size,
                use_account_pool: sender_use_account_pool,
            },
            TransactionTypeArg::EconiaMarket1MarketReuseAccountsNoPublish => TransactionType::Workflow {
                workflow_kind: WorkflowKind::Econia {
                    num_users: 20000,
                    flow_type: crate::EconiaFlowType::Market,
                    num_markets: 1,
                    reuse_accounts_for_orders: true,
                    publish_packages: false,
                },
                progress_type: WorkflowProgress::WhenDone { delay_between_stages_s: 60 },
                num_modules: module_working_set_size,
                use_account_pool: sender_use_account_pool,
            },
            TransactionTypeArg::EconiaMarket10MarketReuseAccountsNoPublish => TransactionType::Workflow {
                workflow_kind: WorkflowKind::Econia {
                    num_users: 200000,
                    flow_type: crate::EconiaFlowType::Market,
                    num_markets: 10,
                    reuse_accounts_for_orders: true,
                    publish_packages: false,
                },
                progress_type: WorkflowProgress::WhenDone { delay_between_stages_s: 60 },
                num_modules: module_working_set_size,
                use_account_pool: sender_use_account_pool,
            },
            TransactionTypeArg::EconiaMarket100MarketReuseAccountsNoPublish => TransactionType::Workflow {
                workflow_kind: WorkflowKind::Econia {
                    num_users: 2000000,
                    flow_type: crate::EconiaFlowType::Market,
                    num_markets: 100,
                    reuse_accounts_for_orders: true,
                    publish_packages: false,
                },
                progress_type: WorkflowProgress::WhenDone { delay_between_stages_s: 60 },
                num_modules: module_working_set_size,
                use_account_pool: sender_use_account_pool,
            },
=======
            TransactionTypeArg::DeserializeU256 => call_custom_module(EntryPoints::DeserializeU256),
>>>>>>> 590e1f5e
        }
    }

    pub fn args_to_transaction_mix_per_phase(
        transaction_types: &[TransactionTypeArg],
        transaction_weights: &[usize],
        transaction_phases: &[usize],
        module_working_set_size: usize,
        sender_use_account_pool: bool,
        workflow_progress_type: WorkflowProgress,
    ) -> Vec<Vec<(TransactionType, usize)>> {
        let arg_transaction_types = transaction_types
            .iter()
            .map(|t| {
                t.materialize(
                    module_working_set_size,
                    sender_use_account_pool,
                    workflow_progress_type,
                )
            })
            .collect::<Vec<_>>();

        let arg_transaction_weights = if transaction_weights.is_empty() {
            vec![1; arg_transaction_types.len()]
        } else {
            assert_eq!(
                transaction_weights.len(),
                arg_transaction_types.len(),
                "Transaction types and weights need to be the same length"
            );
            transaction_weights.to_vec()
        };
        let arg_transaction_phases = if transaction_phases.is_empty() {
            vec![0; arg_transaction_types.len()]
        } else {
            assert_eq!(
                transaction_phases.len(),
                arg_transaction_types.len(),
                "Transaction types and phases need to be the same length"
            );
            transaction_phases.to_vec()
        };

        let mut transaction_mix_per_phase: Vec<Vec<(TransactionType, usize)>> = Vec::new();
        for (transaction_type, (weight, phase)) in arg_transaction_types.into_iter().zip(
            arg_transaction_weights
                .into_iter()
                .zip(arg_transaction_phases.into_iter()),
        ) {
            assert!(
                phase <= transaction_mix_per_phase.len(),
                "cannot skip phases ({})",
                transaction_mix_per_phase.len()
            );
            if phase == transaction_mix_per_phase.len() {
                transaction_mix_per_phase.push(Vec::new());
            }
            transaction_mix_per_phase
                .get_mut(phase)
                .unwrap()
                .push((transaction_type, weight));
        }

        transaction_mix_per_phase
    }
}<|MERGE_RESOLUTION|>--- conflicted
+++ resolved
@@ -36,11 +36,8 @@
     ModifyGlobalResourceAggV2,
     ModifyGlobalFlagAggV2,
     ModifyGlobalBoundedAggV2,
-<<<<<<< HEAD
     EmitEvents,
-=======
     ModifyGlobalMilestoneAggV2,
->>>>>>> 590e1f5e
     // Complex EntryPoints
     CreateObjects10,
     CreateObjects10WithPayload10k,
@@ -171,7 +168,6 @@
             TransactionTypeArg::AccountResource10KB => {
                 call_custom_module(EntryPoints::BytesMakeOrChange {
                     data_length: Some(10 * 1024),
-<<<<<<< HEAD
                 },
                 num_modules: module_working_set_size,
                 use_account_pool: sender_use_account_pool,
@@ -185,9 +181,6 @@
                 entry_point: EntryPoints::IncGlobal,
                 num_modules: module_working_set_size,
                 use_account_pool: sender_use_account_pool,
-=======
-                })
->>>>>>> 590e1f5e
             },
             TransactionTypeArg::ModifyGlobalResource => call_custom_module(EntryPoints::IncGlobal),
             TransactionTypeArg::ModifyGlobalResourceAggV2 => {
@@ -357,7 +350,6 @@
                     num_points_per_txn: 1024,
                 })
             },
-<<<<<<< HEAD
             TransactionTypeArg::EconiaBasic1Market => TransactionType::Workflow {
                 workflow_kind: WorkflowKind::Econia {
                     num_users: 600000,
@@ -598,9 +590,7 @@
                 num_modules: module_working_set_size,
                 use_account_pool: sender_use_account_pool,
             },
-=======
             TransactionTypeArg::DeserializeU256 => call_custom_module(EntryPoints::DeserializeU256),
->>>>>>> 590e1f5e
         }
     }
 
