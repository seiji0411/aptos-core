--- conflicted
+++ resolved
@@ -24,14 +24,10 @@
     transaction::{ExecutionStatus, SignedTransaction, Transaction, TransactionStatus},
     validator_txn::ValidatorTransaction,
 };
-<<<<<<< HEAD
-use std::sync::{atomic::AtomicU64, Arc};
-=======
 use std::{
     sync::{atomic::AtomicU64, Arc},
     time::Duration,
 };
->>>>>>> afa8d75c
 use tokio::{runtime::Handle, sync::Mutex as AsyncMutex};
 
 struct DummyStateSyncNotifier {
