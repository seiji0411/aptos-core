// Copyright © Aptos Foundation
// Parts of the project are originally copyright © Meta Platforms, Inc.
// SPDX-License-Identifier: Apache-2.0

use crate::{
    block_storage::{
        pending_blocks::PendingBlocks,
        tracing::{observe_block, BlockStage},
        BlockStore,
    },
    consensus_observer::publisher::consensus_publisher::ConsensusPublisher,
    counters,
    dag::{DagBootstrapper, DagCommitSigner, StorageAdapter},
    error::{error_kind, DbError},
    liveness::{
        cached_proposer_election::CachedProposerElection,
        leader_reputation::{
            extract_epoch_to_proposers, AptosDBBackend, LeaderReputation,
            ProposerAndVoterHeuristic, ReputationHeuristic,
        },
        proposal_generator::{
            ChainHealthBackoffConfig, PipelineBackpressureConfig, ProposalGenerator,
        },
        proposal_status_tracker::{ExponentialWindowFailureTracker, OptQSPullParamsProvider},
        proposer_election::ProposerElection,
        rotating_proposer_election::{choose_leader, RotatingProposer},
        round_proposer_election::RoundProposer,
        round_state::{ExponentialTimeInterval, RoundState},
    },
    logging::{LogEvent, LogSchema},
    metrics_safety_rules::MetricsSafetyRules,
    monitor,
    network::{
        IncomingBatchRetrievalRequest, IncomingBlockRetrievalRequest, IncomingDAGRequest,
        IncomingRandGenRequest, IncomingRpcRequest, NetworkReceivers, NetworkSender,
    },
    network_interface::{ConsensusMsg, ConsensusNetworkClient},
    payload_client::{
        mixed::MixedPayloadClient, user::quorum_store_client::QuorumStoreClient, PayloadClient,
    },
    payload_manager::{DirectMempoolPayloadManager, TPayloadManager},
    persistent_liveness_storage::{LedgerRecoveryData, PersistentLivenessStorage, RecoveryData},
    pipeline::execution_client::TExecutionClient,
    quorum_store::{
        quorum_store_builder::{DirectMempoolInnerBuilder, InnerBuilder, QuorumStoreBuilder},
        quorum_store_coordinator::CoordinatorCommand,
        quorum_store_db::QuorumStoreStorage,
    },
    rand::rand_gen::{
        storage::interface::RandStorage,
        types::{AugmentedData, RandConfig},
    },
    recovery_manager::RecoveryManager,
    round_manager::{RoundManager, UnverifiedEvent, VerifiedEvent},
    util::time_service::TimeService,
};
use anyhow::{anyhow, bail, ensure, Context};
use aptos_bounded_executor::BoundedExecutor;
use aptos_channels::{aptos_channel, message_queues::QueueStyle};
use aptos_config::config::{ConsensusConfig, DagConsensusConfig, ExecutionConfig, NodeConfig};
use aptos_consensus_types::{
    common::{Author, Round},
    epoch_retrieval::EpochRetrievalRequest,
    proof_of_store::ProofCache,
    utils::PayloadTxnsSize,
};
use aptos_crypto::bls12381::PrivateKey;
use aptos_dkg::{
    pvss::{traits::Transcript, Player},
    weighted_vuf::traits::WeightedVUF,
};
use aptos_event_notifications::ReconfigNotificationListener;
use aptos_infallible::{duration_since_epoch, Mutex, RwLock};
use aptos_logger::prelude::*;
use aptos_mempool::QuorumStoreRequest;
use aptos_network::{application::interface::NetworkClient, protocols::network::Event};
use aptos_safety_rules::{safety_rules_manager, PersistentSafetyStorage, SafetyRulesManager};
use aptos_types::{
    account_address::AccountAddress,
    dkg::{real_dkg::maybe_dk_from_bls_sk, DKGState, DKGTrait, DefaultDKG},
    epoch_change::EpochChangeProof,
    epoch_state::EpochState,
    jwks::SupportedOIDCProviders,
    on_chain_config::{
        Features, LeaderReputationType, OnChainConfigPayload, OnChainConfigProvider,
        OnChainConsensusConfig, OnChainExecutionConfig, OnChainJWKConsensusConfig,
        OnChainRandomnessConfig, ProposerElectionType, RandomnessConfigMoveStruct,
        RandomnessConfigSeqNum, ValidatorSet,
    },
    randomness::{RandKeys, WvufPP, WVUF},
    validator_signer::ValidatorSigner,
    validator_verifier::ValidatorVerifier,
};
use aptos_validator_transaction_pool::VTxnPoolState;
use aptos_vm_validator::vm_validator::{PooledVMValidator, TransactionValidation};
use dashmap::DashMap;
use fail::fail_point;
use futures::{
    channel::{mpsc, mpsc::Sender, oneshot},
    SinkExt, StreamExt,
};
use itertools::Itertools;
use mini_moka::sync::Cache;
use rand::{prelude::StdRng, thread_rng, SeedableRng};
use std::{
    cmp::Ordering,
    collections::HashMap,
    hash::Hash,
    mem::{discriminant, Discriminant},
    sync::Arc,
    time::Duration,
};

/// Range of rounds (window) that we might be calling proposer election
/// functions with at any given time, in addition to the proposer history length.
const PROPOSER_ELECTION_CACHING_WINDOW_ADDITION: usize = 3;
/// Number of rounds we expect storage to be ahead of the proposer round,
/// used for fetching data from DB.
const PROPOSER_ROUND_BEHIND_STORAGE_BUFFER: usize = 10;

#[allow(clippy::large_enum_variant)]
pub enum LivenessStorageData {
    FullRecoveryData(RecoveryData),
    PartialRecoveryData(LedgerRecoveryData),
}

// Manager the components that shared across epoch and spawn per-epoch RoundManager with
// epoch-specific input.
pub struct EpochManager<P: OnChainConfigProvider> {
    author: Author,
    config: ConsensusConfig,
    #[allow(unused)]
    execution_config: ExecutionConfig,
    randomness_override_seq_num: u64,
    time_service: Arc<dyn TimeService>,
    self_sender: aptos_channels::UnboundedSender<Event<ConsensusMsg>>,
    network_sender: ConsensusNetworkClient<NetworkClient<ConsensusMsg>>,
    timeout_sender: aptos_channels::Sender<Round>,
    quorum_store_enabled: bool,
    quorum_store_to_mempool_sender: Sender<QuorumStoreRequest>,
    execution_client: Arc<dyn TExecutionClient>,
    storage: Arc<dyn PersistentLivenessStorage>,
    safety_rules_manager: SafetyRulesManager,
    vtxn_pool: VTxnPoolState,
    reconfig_events: ReconfigNotificationListener<P>,
    // channels to rand manager
    rand_manager_msg_tx: Option<aptos_channel::Sender<AccountAddress, IncomingRandGenRequest>>,
    // channels to round manager
    round_manager_tx: Option<
        aptos_channel::Sender<(Author, Discriminant<VerifiedEvent>), (Author, VerifiedEvent)>,
    >,
    buffered_proposal_tx: Option<aptos_channel::Sender<Author, VerifiedEvent>>,
    round_manager_close_tx: Option<oneshot::Sender<oneshot::Sender<()>>>,
    epoch_state: Option<Arc<EpochState>>,
    block_retrieval_tx:
        Option<aptos_channel::Sender<AccountAddress, IncomingBlockRetrievalRequest>>,
    quorum_store_msg_tx: Option<aptos_channel::Sender<AccountAddress, VerifiedEvent>>,
    quorum_store_coordinator_tx: Option<Sender<CoordinatorCommand>>,
    quorum_store_storage: Arc<dyn QuorumStoreStorage>,
    batch_retrieval_tx:
        Option<aptos_channel::Sender<AccountAddress, IncomingBatchRetrievalRequest>>,
    bounded_executor: BoundedExecutor,
    // recovery_mode is set to true when the recovery manager is spawned
    recovery_mode: bool,

    aptos_time_service: aptos_time_service::TimeService,
    dag_rpc_tx: Option<aptos_channel::Sender<AccountAddress, IncomingDAGRequest>>,
    dag_shutdown_tx: Option<oneshot::Sender<oneshot::Sender<()>>>,
    dag_config: DagConsensusConfig,
    payload_manager: Arc<dyn TPayloadManager>,
    rand_storage: Arc<dyn RandStorage<AugmentedData>>,
    proof_cache: ProofCache,
    consensus_publisher: Option<Arc<ConsensusPublisher>>,
    pending_blocks: Arc<Mutex<PendingBlocks>>,
    key_storage: PersistentSafetyStorage,
    validator: Arc<RwLock<PooledVMValidator>>,
}

impl<P: OnChainConfigProvider> EpochManager<P> {
    #[allow(clippy::too_many_arguments, clippy::unwrap_used)]
    pub(crate) fn new(
        node_config: &NodeConfig,
        time_service: Arc<dyn TimeService>,
        self_sender: aptos_channels::UnboundedSender<Event<ConsensusMsg>>,
        network_sender: ConsensusNetworkClient<NetworkClient<ConsensusMsg>>,
        timeout_sender: aptos_channels::Sender<Round>,
        quorum_store_to_mempool_sender: Sender<QuorumStoreRequest>,
        execution_client: Arc<dyn TExecutionClient>,
        storage: Arc<dyn PersistentLivenessStorage>,
        quorum_store_storage: Arc<dyn QuorumStoreStorage>,
        reconfig_events: ReconfigNotificationListener<P>,
        bounded_executor: BoundedExecutor,
        aptos_time_service: aptos_time_service::TimeService,
        vtxn_pool: VTxnPoolState,
        rand_storage: Arc<dyn RandStorage<AugmentedData>>,
        consensus_publisher: Option<Arc<ConsensusPublisher>>,
        validator: Arc<RwLock<PooledVMValidator>>,
    ) -> Self {
        let author = node_config.validator_network.as_ref().unwrap().peer_id();
        let config = node_config.consensus.clone();
        let execution_config = node_config.execution.clone();
        let dag_config = node_config.dag_consensus.clone();
        let sr_config = &node_config.consensus.safety_rules;
        let safety_rules_manager = SafetyRulesManager::new(sr_config);
        let key_storage = safety_rules_manager::storage(sr_config);
        Self {
            author,
            config,
            execution_config,
            randomness_override_seq_num: node_config.randomness_override_seq_num,
            time_service,
            self_sender,
            network_sender,
            timeout_sender,
            // This default value is updated at epoch start
            quorum_store_enabled: false,
            quorum_store_to_mempool_sender,
            execution_client,
            storage,
            safety_rules_manager,
            vtxn_pool,
            reconfig_events,
            rand_manager_msg_tx: None,
            round_manager_tx: None,
            round_manager_close_tx: None,
            buffered_proposal_tx: None,
            epoch_state: None,
            block_retrieval_tx: None,
            quorum_store_msg_tx: None,
            quorum_store_coordinator_tx: None,
            quorum_store_storage,
            batch_retrieval_tx: None,
            bounded_executor,
            recovery_mode: false,
            dag_rpc_tx: None,
            dag_shutdown_tx: None,
            aptos_time_service,
            dag_config,
            payload_manager: Arc::new(DirectMempoolPayloadManager::new()),
            rand_storage,
            proof_cache: Cache::builder()
                .max_capacity(node_config.consensus.proof_cache_capacity)
                .initial_capacity(1_000)
                .time_to_live(Duration::from_secs(20))
                .build(),
            consensus_publisher,
            pending_blocks: Arc::new(Mutex::new(PendingBlocks::new())),
            key_storage,
            validator,
        }
    }

    fn epoch_state(&self) -> &EpochState {
        self.epoch_state
            .as_ref()
            .expect("EpochManager not started yet")
    }

    fn epoch(&self) -> u64 {
        self.epoch_state().epoch
    }

    fn create_round_state(
        &self,
        time_service: Arc<dyn TimeService>,
        timeout_sender: aptos_channels::Sender<Round>,
    ) -> RoundState {
        let time_interval = Box::new(ExponentialTimeInterval::new(
            Duration::from_millis(self.config.round_initial_timeout_ms),
            self.config.round_timeout_backoff_exponent_base,
            self.config.round_timeout_backoff_max_exponent,
        ));
        RoundState::new(time_interval, time_service, timeout_sender)
    }

    /// Create a proposer election handler based on proposers
    fn create_proposer_election(
        &self,
        epoch_state: &EpochState,
        onchain_config: &OnChainConsensusConfig,
    ) -> Arc<dyn ProposerElection + Send + Sync> {
        let proposers = epoch_state
            .verifier
            .get_ordered_account_addresses_iter()
            .collect::<Vec<_>>();
        match &onchain_config.proposer_election_type() {
            ProposerElectionType::RotatingProposer(contiguous_rounds) => {
                Arc::new(RotatingProposer::new(proposers, *contiguous_rounds))
            },
            // We don't really have a fixed proposer!
            ProposerElectionType::FixedProposer(contiguous_rounds) => {
                let proposer = choose_leader(proposers);
                Arc::new(RotatingProposer::new(vec![proposer], *contiguous_rounds))
            },
            ProposerElectionType::LeaderReputation(leader_reputation_type) => {
                let (
                    heuristic,
                    window_size,
                    weight_by_voting_power,
                    use_history_from_previous_epoch_max_count,
                ) = match &leader_reputation_type {
                    LeaderReputationType::ProposerAndVoter(proposer_and_voter_config)
                    | LeaderReputationType::ProposerAndVoterV2(proposer_and_voter_config) => {
                        let proposer_window_size = proposers.len()
                            * proposer_and_voter_config.proposer_window_num_validators_multiplier;
                        let voter_window_size = proposers.len()
                            * proposer_and_voter_config.voter_window_num_validators_multiplier;
                        let heuristic: Box<dyn ReputationHeuristic> =
                            Box::new(ProposerAndVoterHeuristic::new(
                                self.author,
                                proposer_and_voter_config.active_weight,
                                proposer_and_voter_config.inactive_weight,
                                proposer_and_voter_config.failed_weight,
                                proposer_and_voter_config.failure_threshold_percent,
                                voter_window_size,
                                proposer_window_size,
                                leader_reputation_type.use_reputation_window_from_stale_end(),
                            ));
                        (
                            heuristic,
                            std::cmp::max(proposer_window_size, voter_window_size),
                            proposer_and_voter_config.weight_by_voting_power,
                            proposer_and_voter_config.use_history_from_previous_epoch_max_count,
                        )
                    },
                };

                let seek_len = onchain_config.leader_reputation_exclude_round() as usize
                    + onchain_config.max_failed_authors_to_store()
                    + PROPOSER_ROUND_BEHIND_STORAGE_BUFFER;

                let backend = Arc::new(AptosDBBackend::new(
                    window_size,
                    seek_len,
                    self.storage.aptos_db(),
                ));
                let voting_powers: Vec<_> = if weight_by_voting_power {
                    proposers
                        .iter()
                        .map(|p| {
                            epoch_state
                                .verifier
                                .get_voting_power(p)
                                .expect("INVARIANT VIOLATION: proposer not in verifier set")
                        })
                        .collect()
                } else {
                    vec![1; proposers.len()]
                };

                let epoch_to_proposers = self.extract_epoch_proposers(
                    epoch_state,
                    use_history_from_previous_epoch_max_count,
                    proposers,
                    (window_size + seek_len) as u64,
                );

                info!(
                    "Starting epoch {}: proposers across epochs for leader election: {:?}",
                    epoch_state.epoch,
                    epoch_to_proposers
                        .iter()
                        .map(|(epoch, proposers)| (epoch, proposers.len()))
                        .sorted()
                        .collect::<Vec<_>>()
                );

                let proposer_election = Box::new(LeaderReputation::new(
                    epoch_state.epoch,
                    epoch_to_proposers,
                    voting_powers,
                    backend,
                    heuristic,
                    onchain_config.leader_reputation_exclude_round(),
                    leader_reputation_type.use_root_hash_for_seed(),
                    self.config.window_for_chain_health,
                ));
                // LeaderReputation is not cheap, so we can cache the amount of rounds round_manager needs.
                Arc::new(CachedProposerElection::new(
                    epoch_state.epoch,
                    proposer_election,
                    onchain_config.max_failed_authors_to_store()
                        + PROPOSER_ELECTION_CACHING_WINDOW_ADDITION,
                ))
            },
            ProposerElectionType::RoundProposer(round_proposers) => {
                // Hardcoded to the first proposer
                let default_proposer = proposers
                    .first()
                    .expect("INVARIANT VIOLATION: proposers is empty");
                Arc::new(RoundProposer::new(
                    round_proposers.clone(),
                    *default_proposer,
                ))
            },
        }
    }

    fn extract_epoch_proposers(
        &self,
        epoch_state: &EpochState,
        use_history_from_previous_epoch_max_count: u32,
        proposers: Vec<AccountAddress>,
        needed_rounds: u64,
    ) -> HashMap<u64, Vec<AccountAddress>> {
        // Genesis is epoch=0
        // First block (after genesis) is epoch=1, and is the only block in that epoch.
        // It has no votes, so we skip it unless we are in epoch 1, as otherwise it will
        // skew leader elections for exclude_round number of rounds.
        let first_epoch_to_consider = std::cmp::max(
            if epoch_state.epoch == 1 { 1 } else { 2 },
            epoch_state
                .epoch
                .saturating_sub(use_history_from_previous_epoch_max_count as u64),
        );
        // If we are considering beyond the current epoch, we need to fetch validators for those epochs
        if epoch_state.epoch > first_epoch_to_consider {
            self.storage
                .aptos_db()
                .get_epoch_ending_ledger_infos(first_epoch_to_consider - 1, epoch_state.epoch)
                .map_err(Into::into)
                .and_then(|proof| {
                    ensure!(
                        proof.ledger_info_with_sigs.len() as u64
                            == (epoch_state.epoch - (first_epoch_to_consider - 1))
                    );
                    extract_epoch_to_proposers(proof, epoch_state.epoch, &proposers, needed_rounds)
                })
                .unwrap_or_else(|err| {
                    error!(
                        "Couldn't create leader reputation with history across epochs, {:?}",
                        err
                    );
                    HashMap::from([(epoch_state.epoch, proposers)])
                })
        } else {
            HashMap::from([(epoch_state.epoch, proposers)])
        }
    }

    fn process_epoch_retrieval(
        &mut self,
        request: EpochRetrievalRequest,
        peer_id: AccountAddress,
    ) -> anyhow::Result<()> {
        debug!(
            LogSchema::new(LogEvent::ReceiveEpochRetrieval)
                .remote_peer(peer_id)
                .epoch(self.epoch()),
            "[EpochManager] receive {}", request,
        );
        let proof = self
            .storage
            .aptos_db()
            .get_epoch_ending_ledger_infos(request.start_epoch, request.end_epoch)
            .map_err(DbError::from)
            .context("[EpochManager] Failed to get epoch proof")?;
        let msg = ConsensusMsg::EpochChangeProof(Box::new(proof));
        if let Err(err) = self.network_sender.send_to(peer_id, msg) {
            warn!(
                "[EpochManager] Failed to send epoch proof to {}, with error: {:?}",
                peer_id, err,
            );
        }
        Ok(())
    }

    fn process_different_epoch(
        &mut self,
        different_epoch: u64,
        peer_id: AccountAddress,
    ) -> anyhow::Result<()> {
        debug!(
            LogSchema::new(LogEvent::ReceiveMessageFromDifferentEpoch)
                .remote_peer(peer_id)
                .epoch(self.epoch()),
            remote_epoch = different_epoch,
        );
        match different_epoch.cmp(&self.epoch()) {
            Ordering::Less => {
                if self
                    .epoch_state()
                    .verifier
                    .get_voting_power(&self.author)
                    .is_some()
                {
                    // Ignore message from lower epoch if we're part of the validator set, the node would eventually see messages from
                    // higher epoch and request a proof
                    sample!(
                        SampleRate::Duration(Duration::from_secs(1)),
                        debug!("Discard message from lower epoch {} from {}", different_epoch, peer_id);
                    );
                    Ok(())
                } else {
                    // reply back the epoch change proof if we're not part of the validator set since we won't broadcast
                    // timeout in this epoch
                    monitor!(
                        "process_epoch_retrieval",
                        self.process_epoch_retrieval(
                            EpochRetrievalRequest {
                                start_epoch: different_epoch,
                                end_epoch: self.epoch(),
                            },
                            peer_id
                        )
                    )
                }
            },
            // We request proof to join higher epoch
            Ordering::Greater => {
                let request = EpochRetrievalRequest {
                    start_epoch: self.epoch(),
                    end_epoch: different_epoch,
                };
                let msg = ConsensusMsg::EpochRetrievalRequest(Box::new(request));
                if let Err(err) = self.network_sender.send_to(peer_id, msg) {
                    warn!(
                        "[EpochManager] Failed to send epoch retrieval to {}, {:?}",
                        peer_id, err
                    );
                    counters::EPOCH_MANAGER_ISSUES_DETAILS
                        .with_label_values(&["failed_to_send_epoch_retrieval"])
                        .inc();
                }

                Ok(())
            },
            Ordering::Equal => {
                bail!("[EpochManager] Same epoch should not come to process_different_epoch");
            },
        }
    }

    async fn initiate_new_epoch(&mut self, proof: EpochChangeProof) -> anyhow::Result<()> {
        let ledger_info = proof
            .verify(self.epoch_state())
            .context("[EpochManager] Invalid EpochChangeProof")?;
        info!(
            LogSchema::new(LogEvent::NewEpoch).epoch(ledger_info.ledger_info().next_block_epoch()),
            "Received verified epoch change",
        );

        // shutdown existing processor first to avoid race condition with state sync.
        self.shutdown_current_processor().await;
        *self.pending_blocks.lock() = PendingBlocks::new();
        // make sure storage is on this ledger_info too, it should be no-op if it's already committed
        // panic if this doesn't succeed since the current processors are already shutdown.
        self.execution_client
            .sync_to(ledger_info.clone())
            .await
            .context(format!(
                "[EpochManager] State sync to new epoch {}",
                ledger_info
            ))
            .expect("Failed to sync to new epoch");

        monitor!("reconfig", self.await_reconfig_notification().await);
        Ok(())
    }

    fn spawn_block_retrieval_task(
        &mut self,
        epoch: u64,
        block_store: Arc<BlockStore>,
        max_blocks_allowed: u64,
    ) {
        let (request_tx, mut request_rx) = aptos_channel::new::<_, IncomingBlockRetrievalRequest>(
            QueueStyle::KLAST,
            10,
            Some(&counters::BLOCK_RETRIEVAL_TASK_MSGS),
        );
        let task = async move {
            info!(epoch = epoch, "Block retrieval task starts");
            while let Some(request) = request_rx.next().await {
                if request.req.num_blocks() > max_blocks_allowed {
                    warn!(
                        "Ignore block retrieval with too many blocks: {}",
                        request.req.num_blocks()
                    );
                    continue;
                }
                if let Err(e) = monitor!(
                    "process_block_retrieval",
                    block_store.process_block_retrieval(request).await
                ) {
                    warn!(epoch = epoch, error = ?e, kind = error_kind(&e));
                }
            }
            info!(epoch = epoch, "Block retrieval task stops");
        };
        self.block_retrieval_tx = Some(request_tx);
        tokio::spawn(task);
    }

    async fn shutdown_current_processor(&mut self) {
        if let Some(close_tx) = self.round_manager_close_tx.take() {
            // Release the previous RoundManager, especially the SafetyRule client
            let (ack_tx, ack_rx) = oneshot::channel();
            close_tx
                .send(ack_tx)
                .expect("[EpochManager] Fail to drop round manager");
            ack_rx
                .await
                .expect("[EpochManager] Fail to drop round manager");
        }
        self.round_manager_tx = None;

        if let Some(close_tx) = self.dag_shutdown_tx.take() {
            // Release the previous RoundManager, especially the SafetyRule client
            let (ack_tx, ack_rx) = oneshot::channel();
            close_tx
                .send(ack_tx)
                .expect("[EpochManager] Fail to drop DAG bootstrapper");
            ack_rx
                .await
                .expect("[EpochManager] Fail to drop DAG bootstrapper");
        }
        self.dag_shutdown_tx = None;

        // Shutdown the previous rand manager
        self.rand_manager_msg_tx = None;

        // Shutdown the previous buffer manager, to release the SafetyRule client
        self.execution_client.end_epoch().await;

        // Shutdown the block retrieval task by dropping the sender
        self.block_retrieval_tx = None;
        self.batch_retrieval_tx = None;

        if let Some(mut quorum_store_coordinator_tx) = self.quorum_store_coordinator_tx.take() {
            let (ack_tx, ack_rx) = oneshot::channel();
            quorum_store_coordinator_tx
                .send(CoordinatorCommand::Shutdown(ack_tx))
                .await
                .expect("Could not send shutdown indicator to QuorumStore");
            ack_rx.await.expect("Failed to stop QuorumStore");
        }
    }

    async fn start_recovery_manager(
        &mut self,
        ledger_data: LedgerRecoveryData,
        onchain_consensus_config: OnChainConsensusConfig,
        epoch_state: Arc<EpochState>,
        network_sender: Arc<NetworkSender>,
    ) {
        let (recovery_manager_tx, recovery_manager_rx) = aptos_channel::new(
            QueueStyle::KLAST,
            10,
            Some(&counters::ROUND_MANAGER_CHANNEL_MSGS),
        );
        self.round_manager_tx = Some(recovery_manager_tx);
        let (close_tx, close_rx) = oneshot::channel();
        self.round_manager_close_tx = Some(close_tx);
        let recovery_manager = RecoveryManager::new(
            epoch_state,
            network_sender,
            self.storage.clone(),
            self.execution_client.clone(),
            ledger_data.committed_round(),
            self.config
                .max_blocks_per_sending_request(onchain_consensus_config.quorum_store_enabled()),
            self.payload_manager.clone(),
            onchain_consensus_config.order_vote_enabled(),
            self.pending_blocks.clone(),
        );
        tokio::spawn(recovery_manager.start(recovery_manager_rx, close_rx));
    }

    async fn init_payload_provider(
        &mut self,
        epoch_state: &EpochState,
        network_sender: NetworkSender,
        consensus_config: &OnChainConsensusConfig,
    ) -> (
        Arc<dyn TPayloadManager>,
        QuorumStoreClient,
        QuorumStoreBuilder,
    ) {
        // Start QuorumStore
        let (consensus_to_quorum_store_tx, consensus_to_quorum_store_rx) =
            mpsc::channel(self.config.intra_consensus_channel_buffer_size);

        let quorum_store_config = if consensus_config.is_dag_enabled() {
            self.dag_config.quorum_store.clone()
        } else {
            self.config.quorum_store.clone()
        };

        let mut quorum_store_builder = if self.quorum_store_enabled {
            info!("Building QuorumStore");
            QuorumStoreBuilder::QuorumStore(InnerBuilder::new(
                self.epoch(),
                self.author,
                epoch_state.verifier.len() as u64,
                quorum_store_config,
                consensus_to_quorum_store_rx,
                self.quorum_store_to_mempool_sender.clone(),
                self.config.mempool_txn_pull_timeout_ms,
                self.storage.aptos_db().clone(),
                network_sender,
                epoch_state.verifier.clone(),
                self.proof_cache.clone(),
                self.config.safety_rules.backend.clone(),
                self.quorum_store_storage.clone(),
                !consensus_config.is_dag_enabled(),
            ))
        } else {
            info!("Building DirectMempool");
            QuorumStoreBuilder::DirectMempool(DirectMempoolInnerBuilder::new(
                consensus_to_quorum_store_rx,
                self.quorum_store_to_mempool_sender.clone(),
                self.config.mempool_txn_pull_timeout_ms,
            ))
        };

        let (payload_manager, quorum_store_msg_tx) =
            quorum_store_builder.init_payload_manager(self.consensus_publisher.clone());
        self.quorum_store_msg_tx = quorum_store_msg_tx;
        self.payload_manager = payload_manager.clone();

        let payload_client = QuorumStoreClient::new(
            consensus_to_quorum_store_tx,
            self.config.quorum_store_pull_timeout_ms,
            self.config.wait_for_full_blocks_above_recent_fill_threshold,
            self.config.wait_for_full_blocks_above_pending_blocks,
        );
        (payload_manager, payload_client, quorum_store_builder)
    }

    fn set_epoch_start_metrics(&self, epoch_state: &EpochState) {
        counters::EPOCH.set(epoch_state.epoch as i64);
        counters::CURRENT_EPOCH_VALIDATORS.set(epoch_state.verifier.len() as i64);

        counters::TOTAL_VOTING_POWER.set(epoch_state.verifier.total_voting_power() as f64);
        counters::VALIDATOR_VOTING_POWER.set(
            epoch_state
                .verifier
                .get_voting_power(&self.author)
                .unwrap_or(0) as f64,
        );
        epoch_state
            .verifier
            .get_ordered_account_addresses_iter()
            .for_each(|peer_id| {
                counters::ALL_VALIDATORS_VOTING_POWER
                    .with_label_values(&[&peer_id.to_string()])
                    .set(epoch_state.verifier.get_voting_power(&peer_id).unwrap_or(0) as i64)
            });
    }

    async fn start_round_manager(
        &mut self,
        consensus_key: Option<Arc<PrivateKey>>,
        recovery_data: RecoveryData,
        epoch_state: Arc<EpochState>,
        onchain_consensus_config: OnChainConsensusConfig,
        onchain_execution_config: OnChainExecutionConfig,
        onchain_randomness_config: OnChainRandomnessConfig,
        onchain_jwk_consensus_config: OnChainJWKConsensusConfig,
        network_sender: Arc<NetworkSender>,
        payload_client: Arc<dyn PayloadClient>,
        payload_manager: Arc<dyn TPayloadManager>,
        rand_config: Option<RandConfig>,
        fast_rand_config: Option<RandConfig>,
        rand_msg_rx: aptos_channel::Receiver<AccountAddress, IncomingRandGenRequest>,
        validator: Arc<RwLock<PooledVMValidator>>,
        consensus_publisher: Option<Arc<ConsensusPublisher>>,
    ) {
        let epoch = epoch_state.epoch;
        info!(
            epoch = epoch_state.epoch,
            validators = epoch_state.verifier.to_string(),
            root_block = %recovery_data.root_block(),
            "Starting new epoch",
        );

        info!(epoch = epoch, "Update SafetyRules");

        let mut safety_rules =
            MetricsSafetyRules::new(self.safety_rules_manager.client(), self.storage.clone());
        if let Err(error) = safety_rules.perform_initialize() {
            error!(
                epoch = epoch,
                error = error,
                "Unable to initialize safety rules.",
            );
        }

        info!(epoch = epoch, "Create RoundState");
        let round_state =
            self.create_round_state(self.time_service.clone(), self.timeout_sender.clone());

        info!(epoch = epoch, "Create ProposerElection");
        let proposer_election =
            self.create_proposer_election(&epoch_state, &onchain_consensus_config);
        let chain_health_backoff_config =
            ChainHealthBackoffConfig::new(self.config.chain_health_backoff.clone());
        let pipeline_backpressure_config = PipelineBackpressureConfig::new(
            self.config.pipeline_backpressure.clone(),
            self.config.execution_backpressure.clone(),
        );

        let safety_rules_container = Arc::new(Mutex::new(safety_rules));

        let execution_futures = Arc::new(DashMap::new());

        self.execution_client
            .start_epoch(
                consensus_key,
                epoch_state.clone(),
                safety_rules_container.clone(),
                payload_manager.clone(),
                &onchain_consensus_config,
                &onchain_execution_config,
                &onchain_randomness_config,
                rand_config,
                fast_rand_config.clone(),
                rand_msg_rx,
                recovery_data.root_block().round(),
                execution_futures.clone(),
            )
            .await;

        info!(epoch = epoch, "Create BlockStore");
        // Read the last vote, before "moving" `recovery_data`
        let last_vote = recovery_data.last_vote();
        let block_store = Arc::new(BlockStore::new(
            Arc::clone(&self.storage),
            recovery_data,
            self.execution_client.clone(),
            self.config.max_pruned_blocks_in_mem,
            Arc::clone(&self.time_service),
            self.config.vote_back_pressure_limit,
            payload_manager,
            onchain_consensus_config.order_vote_enabled(),
            self.pending_blocks.clone(),
            onchain_randomness_config.skip_non_rand_blocks(),
        ));

        let failures_tracker = Arc::new(Mutex::new(ExponentialWindowFailureTracker::new(
            100,
            epoch_state.verifier.get_ordered_account_addresses(),
        )));
        let opt_qs_payload_param_provider = Arc::new(OptQSPullParamsProvider::new(
            self.config.quorum_store.enable_opt_quorum_store,
            failures_tracker.clone(),
        ));

        info!(epoch = epoch, "Create ProposalGenerator");
        // txn manager is required both by proposal generator (to pull the proposers)
        // and by event processor (to update their status).
        let proposal_generator = ProposalGenerator::new(
            self.author,
            block_store.clone(),
            payload_client,
            self.time_service.clone(),
            Duration::from_millis(self.config.quorum_store_poll_time_ms),
            PayloadTxnsSize::new(
                self.config.max_sending_block_txns,
                self.config.max_sending_block_bytes,
            ),
            self.config.max_sending_block_txns_after_filtering,
            PayloadTxnsSize::new(
                self.config.max_sending_inline_txns,
                self.config.max_sending_inline_bytes,
            ),
            onchain_consensus_config.max_failed_authors_to_store(),
            self.config
                .min_max_txns_in_block_after_filtering_from_backpressure,
            pipeline_backpressure_config,
            chain_health_backoff_config,
            self.quorum_store_enabled,
            onchain_consensus_config.effective_validator_txn_config(),
            onchain_randomness_config.clone(),
            self.config
                .quorum_store
                .allow_batches_without_pos_in_proposal,
<<<<<<< HEAD
            validator,
=======
            opt_qs_payload_param_provider,
>>>>>>> b2781bff
        );
        let (round_manager_tx, round_manager_rx) = aptos_channel::new(
            QueueStyle::KLAST,
            10,
            Some(&counters::ROUND_MANAGER_CHANNEL_MSGS),
        );

        let (buffered_proposal_tx, buffered_proposal_rx) = aptos_channel::new(
            QueueStyle::KLAST,
            10,
            Some(&counters::ROUND_MANAGER_CHANNEL_MSGS),
        );
        self.round_manager_tx = Some(round_manager_tx.clone());
        self.buffered_proposal_tx = Some(buffered_proposal_tx.clone());
        let max_blocks_allowed = self
            .config
            .max_blocks_per_receiving_request(onchain_consensus_config.quorum_store_enabled());

        let mut round_manager = RoundManager::new(
            epoch_state,
            block_store.clone(),
            round_state,
            proposer_election,
            proposal_generator,
            safety_rules_container,
            network_sender,
            self.storage.clone(),
            onchain_consensus_config,
            buffered_proposal_tx,
            self.config.clone(),
            onchain_randomness_config,
            onchain_jwk_consensus_config,
            fast_rand_config,
<<<<<<< HEAD
            execution_futures,
            consensus_publisher,
=======
            failures_tracker,
>>>>>>> b2781bff
        );

        round_manager.init(last_vote).await;

        let (close_tx, close_rx) = oneshot::channel();
        self.round_manager_close_tx = Some(close_tx);
        tokio::spawn(round_manager.start(round_manager_rx, buffered_proposal_rx, close_rx));

        self.spawn_block_retrieval_task(epoch, block_store, max_blocks_allowed);
    }

    fn start_quorum_store(&mut self, quorum_store_builder: QuorumStoreBuilder) {
        if let Some((quorum_store_coordinator_tx, batch_retrieval_rx)) =
            quorum_store_builder.start()
        {
            self.quorum_store_coordinator_tx = Some(quorum_store_coordinator_tx);
            self.batch_retrieval_tx = Some(batch_retrieval_rx);
        }
    }

    fn create_network_sender(&mut self, epoch_state: &EpochState) -> NetworkSender {
        NetworkSender::new(
            self.author,
            self.network_sender.clone(),
            self.self_sender.clone(),
            epoch_state.verifier.clone(),
        )
    }

    fn try_get_rand_config_for_new_epoch(
        &self,
        maybe_consensus_key: Option<Arc<PrivateKey>>,
        new_epoch_state: &EpochState,
        onchain_randomness_config: &OnChainRandomnessConfig,
        maybe_dkg_state: anyhow::Result<DKGState>,
        consensus_config: &OnChainConsensusConfig,
    ) -> Result<(RandConfig, Option<RandConfig>), NoRandomnessReason> {
        if !consensus_config.is_vtxn_enabled() {
            return Err(NoRandomnessReason::VTxnDisabled);
        }
        if !onchain_randomness_config.randomness_enabled() {
            return Err(NoRandomnessReason::FeatureDisabled);
        }
        let new_epoch = new_epoch_state.epoch;

        let dkg_state = maybe_dkg_state.map_err(NoRandomnessReason::DKGStateResourceMissing)?;
        let dkg_session = dkg_state
            .last_completed
            .ok_or_else(|| NoRandomnessReason::DKGCompletedSessionResourceMissing)?;
        if dkg_session.metadata.dealer_epoch + 1 != new_epoch_state.epoch {
            return Err(NoRandomnessReason::CompletedSessionTooOld);
        }
        let dkg_pub_params = DefaultDKG::new_public_params(&dkg_session.metadata);
        let my_index = new_epoch_state
            .verifier
            .address_to_validator_index()
            .get(&self.author)
            .copied()
            .ok_or_else(|| NoRandomnessReason::NotInValidatorSet)?;

        let consensus_key =
            maybe_consensus_key.ok_or(NoRandomnessReason::ConsensusKeyUnavailable)?;
        let dkg_decrypt_key = maybe_dk_from_bls_sk(consensus_key.as_ref())
            .map_err(NoRandomnessReason::ErrConvertingConsensusKeyToDecryptionKey)?;
        let transcript = bcs::from_bytes::<<DefaultDKG as DKGTrait>::Transcript>(
            dkg_session.transcript.as_slice(),
        )
        .map_err(NoRandomnessReason::TranscriptDeserializationError)?;

        let vuf_pp = WvufPP::from(&dkg_pub_params.pvss_config.pp);

        // No need to verify the transcript.

        // keys for randomness generation
        let (sk, pk) = DefaultDKG::decrypt_secret_share_from_transcript(
            &dkg_pub_params,
            &transcript,
            my_index as u64,
            &dkg_decrypt_key,
        )
        .map_err(NoRandomnessReason::SecretShareDecryptionFailed)?;

        let fast_randomness_is_enabled = onchain_randomness_config.fast_randomness_enabled()
            && sk.fast.is_some()
            && pk.fast.is_some()
            && transcript.fast.is_some()
            && dkg_pub_params.pvss_config.fast_wconfig.is_some();

        let pk_shares = (0..new_epoch_state.verifier.len())
            .map(|id| {
                transcript
                    .main
                    .get_public_key_share(&dkg_pub_params.pvss_config.wconfig, &Player { id })
            })
            .collect::<Vec<_>>();

        // Recover existing augmented key pair or generate a new one
        let (augmented_key_pair, fast_augmented_key_pair) = if let Some((_, key_pair)) = self
            .rand_storage
            .get_key_pair_bytes()
            .map_err(NoRandomnessReason::RandDbNotAvailable)?
            .filter(|(epoch, _)| *epoch == new_epoch)
        {
            info!(epoch = new_epoch, "Recovering existing augmented key");
            bcs::from_bytes(&key_pair).map_err(NoRandomnessReason::KeyPairDeserializationError)?
        } else {
            info!(
                epoch = new_epoch_state.epoch,
                "Generating a new augmented key"
            );
            let mut rng =
                StdRng::from_rng(thread_rng()).map_err(NoRandomnessReason::RngCreationError)?;
            let augmented_key_pair = WVUF::augment_key_pair(&vuf_pp, sk.main, pk.main, &mut rng);
            let fast_augmented_key_pair = if fast_randomness_is_enabled {
                if let (Some(sk), Some(pk)) = (sk.fast, pk.fast) {
                    Some(WVUF::augment_key_pair(&vuf_pp, sk, pk, &mut rng))
                } else {
                    None
                }
            } else {
                None
            };
            self.rand_storage
                .save_key_pair_bytes(
                    new_epoch,
                    bcs::to_bytes(&(augmented_key_pair.clone(), fast_augmented_key_pair.clone()))
                        .map_err(NoRandomnessReason::KeyPairSerializationError)?,
                )
                .map_err(NoRandomnessReason::KeyPairPersistError)?;
            (augmented_key_pair, fast_augmented_key_pair)
        };

        let (ask, apk) = augmented_key_pair;

        let keys = RandKeys::new(ask, apk, pk_shares, new_epoch_state.verifier.len());

        let rand_config = RandConfig::new(
            self.author,
            new_epoch,
            new_epoch_state.verifier.clone(),
            vuf_pp.clone(),
            keys,
            dkg_pub_params.pvss_config.wconfig.clone(),
        );

        let fast_rand_config = if let (Some((ask, apk)), Some(trx), Some(wconfig)) = (
            fast_augmented_key_pair,
            transcript.fast.as_ref(),
            dkg_pub_params.pvss_config.fast_wconfig.as_ref(),
        ) {
            let pk_shares = (0..new_epoch_state.verifier.len())
                .map(|id| trx.get_public_key_share(wconfig, &Player { id }))
                .collect::<Vec<_>>();

            let fast_keys = RandKeys::new(ask, apk, pk_shares, new_epoch_state.verifier.len());
            let fast_wconfig = wconfig.clone();

            Some(RandConfig::new(
                self.author,
                new_epoch,
                new_epoch_state.verifier.clone(),
                vuf_pp,
                fast_keys,
                fast_wconfig,
            ))
        } else {
            None
        };

        Ok((rand_config, fast_rand_config))
    }

    async fn start_new_epoch(&mut self, payload: OnChainConfigPayload<P>) {
        let validator_set: ValidatorSet = payload
            .get()
            .expect("failed to get ValidatorSet from payload");
        let mut verifier: ValidatorVerifier = (&validator_set).into();
        verifier.set_optimistic_sig_verification_flag(self.config.optimistic_sig_verification);

        let epoch_state = Arc::new(EpochState {
            epoch: payload.epoch(),
            verifier: verifier.into(),
        });

        self.epoch_state = Some(epoch_state.clone());

        let onchain_consensus_config: anyhow::Result<OnChainConsensusConfig> = payload.get();
        let onchain_execution_config: anyhow::Result<OnChainExecutionConfig> = payload.get();
        let onchain_randomness_config_seq_num: anyhow::Result<RandomnessConfigSeqNum> =
            payload.get();
        let randomness_config_move_struct: anyhow::Result<RandomnessConfigMoveStruct> =
            payload.get();
        let onchain_jwk_consensus_config: anyhow::Result<OnChainJWKConsensusConfig> = payload.get();
        let dkg_state = payload.get::<DKGState>();

        if let Err(error) = &onchain_consensus_config {
            warn!("Failed to read on-chain consensus config {}", error);
        }

        if let Err(error) = &onchain_execution_config {
            warn!("Failed to read on-chain execution config {}", error);
        }

        if let Err(error) = &randomness_config_move_struct {
            warn!("Failed to read on-chain randomness config {}", error);
        }

        self.epoch_state = Some(epoch_state.clone());

        let consensus_config = onchain_consensus_config.unwrap_or_default();
        let execution_config = onchain_execution_config
            .unwrap_or_else(|_| OnChainExecutionConfig::default_if_missing());
        let onchain_randomness_config_seq_num = onchain_randomness_config_seq_num
            .unwrap_or_else(|_| RandomnessConfigSeqNum::default_if_missing());

        info!(
            epoch = epoch_state.epoch,
            local = self.randomness_override_seq_num,
            onchain = onchain_randomness_config_seq_num.seq_num,
            "Checking randomness config override."
        );
        if self.randomness_override_seq_num > onchain_randomness_config_seq_num.seq_num {
            warn!("Randomness will be force-disabled by local config!");
        }

        let onchain_randomness_config = OnChainRandomnessConfig::from_configs(
            self.randomness_override_seq_num,
            onchain_randomness_config_seq_num.seq_num,
            randomness_config_move_struct.ok(),
        );

        let jwk_consensus_config = onchain_jwk_consensus_config.unwrap_or_else(|_| {
            // `jwk_consensus_config` not yet initialized, falling back to the old configs.
            Self::equivalent_jwk_consensus_config_from_deprecated_resources(&payload)
        });

        let loaded_consensus_key = match self.load_consensus_key(&epoch_state.verifier) {
            Ok(k) => Some(Arc::new(k)),
            Err(e) => {
                warn!("load_consensus_key failed: {e}");
                None
            },
        };

        let rand_configs = self.try_get_rand_config_for_new_epoch(
            loaded_consensus_key.clone(),
            &epoch_state,
            &onchain_randomness_config,
            dkg_state,
            &consensus_config,
        );

        let (rand_config, fast_rand_config) = match rand_configs {
            Ok((rand_config, fast_rand_config)) => (Some(rand_config), fast_rand_config),
            Err(reason) => {
                if onchain_randomness_config.randomness_enabled() {
                    if epoch_state.epoch > 2 {
                        error!(
                            "Failed to get randomness config for new epoch [{}]: {:?}",
                            epoch_state.epoch, reason
                        );
                    } else {
                        warn!(
                            "Failed to get randomness config for new epoch [{}]: {:?}",
                            epoch_state.epoch, reason
                        );
                    }
                }
                (None, None)
            },
        };

        info!(
            "[Randomness] start_new_epoch: epoch={}, rand_config={:?}, fast_rand_config={:?}",
            epoch_state.epoch, rand_config, fast_rand_config
        );

        let (network_sender, payload_client, payload_manager) = self
            .initialize_shared_component(&epoch_state, &consensus_config)
            .await;

        let (rand_msg_tx, rand_msg_rx) = aptos_channel::new::<AccountAddress, IncomingRandGenRequest>(
            QueueStyle::KLAST,
            10,
            None,
        );

        self.rand_manager_msg_tx = Some(rand_msg_tx);

        let _ = self.validator.write().restart();

        if consensus_config.is_dag_enabled() {
            self.start_new_epoch_with_dag(
                epoch_state,
                loaded_consensus_key.clone(),
                consensus_config,
                execution_config,
                onchain_randomness_config,
                jwk_consensus_config,
                network_sender,
                payload_client,
                payload_manager,
                rand_config,
                fast_rand_config,
                rand_msg_rx,
            )
            .await
        } else {
            self.start_new_epoch_with_joltean(
                loaded_consensus_key.clone(),
                epoch_state,
                consensus_config,
                execution_config,
                onchain_randomness_config,
                jwk_consensus_config,
                network_sender,
                payload_client,
                payload_manager,
                rand_config,
                fast_rand_config,
                rand_msg_rx,
                self.validator.clone(),
                self.consensus_publisher.clone(),
            )
            .await
        }
    }

    async fn initialize_shared_component(
        &mut self,
        epoch_state: &EpochState,
        consensus_config: &OnChainConsensusConfig,
    ) -> (
        NetworkSender,
        Arc<dyn PayloadClient>,
        Arc<dyn TPayloadManager>,
    ) {
        self.set_epoch_start_metrics(epoch_state);
        self.quorum_store_enabled = self.enable_quorum_store(consensus_config);
        let network_sender = self.create_network_sender(epoch_state);
        let (payload_manager, quorum_store_client, quorum_store_builder) = self
            .init_payload_provider(epoch_state, network_sender.clone(), consensus_config)
            .await;
        let effective_vtxn_config = consensus_config.effective_validator_txn_config();
        debug!("effective_vtxn_config={:?}", effective_vtxn_config);
        let mixed_payload_client = MixedPayloadClient::new(
            effective_vtxn_config,
            Arc::new(self.vtxn_pool.clone()),
            Arc::new(quorum_store_client),
        );
        self.start_quorum_store(quorum_store_builder);
        (
            network_sender,
            Arc::new(mixed_payload_client),
            payload_manager,
        )
    }

    async fn start_new_epoch_with_joltean(
        &mut self,
        consensus_key: Option<Arc<PrivateKey>>,
        epoch_state: Arc<EpochState>,
        consensus_config: OnChainConsensusConfig,
        execution_config: OnChainExecutionConfig,
        onchain_randomness_config: OnChainRandomnessConfig,
        jwk_consensus_config: OnChainJWKConsensusConfig,
        network_sender: NetworkSender,
        payload_client: Arc<dyn PayloadClient>,
        payload_manager: Arc<dyn TPayloadManager>,
        rand_config: Option<RandConfig>,
        fast_rand_config: Option<RandConfig>,
        rand_msg_rx: aptos_channel::Receiver<AccountAddress, IncomingRandGenRequest>,
        validator: Arc<RwLock<PooledVMValidator>>,
        consensus_publisher: Option<Arc<ConsensusPublisher>>,
    ) {
        match self.storage.start(consensus_config.order_vote_enabled()) {
            LivenessStorageData::FullRecoveryData(initial_data) => {
                self.recovery_mode = false;
                self.start_round_manager(
                    consensus_key,
                    initial_data,
                    epoch_state,
                    consensus_config,
                    execution_config,
                    onchain_randomness_config,
                    jwk_consensus_config,
                    Arc::new(network_sender),
                    payload_client,
                    payload_manager,
                    rand_config,
                    fast_rand_config,
                    rand_msg_rx,
                    validator,
                    consensus_publisher,
                )
                .await
            },
            LivenessStorageData::PartialRecoveryData(ledger_data) => {
                self.recovery_mode = true;
                self.start_recovery_manager(
                    ledger_data,
                    consensus_config,
                    epoch_state,
                    Arc::new(network_sender),
                )
                .await
            },
        }
    }

    async fn start_new_epoch_with_dag(
        &mut self,
        epoch_state: Arc<EpochState>,
        loaded_consensus_key: Option<Arc<PrivateKey>>,
        onchain_consensus_config: OnChainConsensusConfig,
        on_chain_execution_config: OnChainExecutionConfig,
        onchain_randomness_config: OnChainRandomnessConfig,
        onchain_jwk_consensus_config: OnChainJWKConsensusConfig,
        network_sender: NetworkSender,
        payload_client: Arc<dyn PayloadClient>,
        payload_manager: Arc<dyn TPayloadManager>,
        rand_config: Option<RandConfig>,
        fast_rand_config: Option<RandConfig>,
        rand_msg_rx: aptos_channel::Receiver<AccountAddress, IncomingRandGenRequest>,
    ) {
        let epoch = epoch_state.epoch;
        let signer = Arc::new(ValidatorSigner::new(
            self.author,
            loaded_consensus_key
                .clone()
                .expect("unable to get private key"),
        ));
        let commit_signer = Arc::new(DagCommitSigner::new(signer.clone()));

        assert!(
            onchain_consensus_config.decoupled_execution(),
            "decoupled execution must be enabled"
        );
        let highest_committed_round = self
            .storage
            .aptos_db()
            .get_latest_ledger_info()
            .expect("unable to get latest ledger info")
            .commit_info()
            .round();

        self.execution_client
            .start_epoch(
                loaded_consensus_key,
                epoch_state.clone(),
                commit_signer,
                payload_manager.clone(),
                &onchain_consensus_config,
                &on_chain_execution_config,
                &onchain_randomness_config,
                rand_config,
                fast_rand_config,
                rand_msg_rx,
                highest_committed_round,
                Arc::new(DashMap::new()),
            )
            .await;

        let onchain_dag_consensus_config = onchain_consensus_config.unwrap_dag_config_v1();
        let epoch_to_validators = self.extract_epoch_proposers(
            &epoch_state,
            onchain_dag_consensus_config.dag_ordering_causal_history_window as u32,
            epoch_state.verifier.get_ordered_account_addresses(),
            onchain_dag_consensus_config.dag_ordering_causal_history_window as u64,
        );
        let dag_storage = Arc::new(StorageAdapter::new(
            epoch,
            epoch_to_validators,
            self.storage.consensus_db(),
            self.storage.aptos_db(),
        ));

        let network_sender_arc = Arc::new(network_sender);

        let bootstrapper = DagBootstrapper::new(
            self.author,
            self.dag_config.clone(),
            onchain_dag_consensus_config.clone(),
            signer,
            epoch_state.clone(),
            dag_storage,
            network_sender_arc.clone(),
            network_sender_arc.clone(),
            network_sender_arc,
            self.aptos_time_service.clone(),
            payload_manager,
            payload_client,
            self.execution_client
                .get_execution_channel()
                .expect("unable to get execution channel"),
            self.execution_client.clone(),
            onchain_consensus_config.quorum_store_enabled(),
            onchain_consensus_config.effective_validator_txn_config(),
            onchain_randomness_config,
            onchain_jwk_consensus_config,
            self.bounded_executor.clone(),
            self.config
                .quorum_store
                .allow_batches_without_pos_in_proposal,
        );

        let (dag_rpc_tx, dag_rpc_rx) = aptos_channel::new(QueueStyle::FIFO, 10, None);
        self.dag_rpc_tx = Some(dag_rpc_tx);
        let (dag_shutdown_tx, dag_shutdown_rx) = oneshot::channel();
        self.dag_shutdown_tx = Some(dag_shutdown_tx);

        tokio::spawn(bootstrapper.start(dag_rpc_rx, dag_shutdown_rx));
    }

    fn enable_quorum_store(&mut self, onchain_config: &OnChainConsensusConfig) -> bool {
        fail_point!("consensus::start_new_epoch::disable_qs", |_| false);
        onchain_config.quorum_store_enabled()
    }

    async fn process_message(
        &mut self,
        peer_id: AccountAddress,
        consensus_msg: ConsensusMsg,
    ) -> anyhow::Result<()> {
        fail_point!("consensus::process::any", |_| {
            Err(anyhow::anyhow!("Injected error in process_message"))
        });

        if let ConsensusMsg::ProposalMsg(proposal) = &consensus_msg {
            observe_block(
                proposal.proposal().timestamp_usecs(),
                BlockStage::EPOCH_MANAGER_RECEIVED,
            );
        }
        // we can't verify signatures from a different epoch
        let maybe_unverified_event = self.check_epoch(peer_id, consensus_msg).await?;

        if let Some(unverified_event) = maybe_unverified_event {
            // filter out quorum store messages if quorum store has not been enabled
            match self.filter_quorum_store_events(peer_id, &unverified_event) {
                Ok(true) => {},
                Ok(false) => return Ok(()), // This occurs when the quorum store is not enabled, but the recovery mode is enabled. We filter out the messages, but don't raise any error.
                Err(err) => return Err(err),
            }
            // same epoch -> run well-formedness + signature check
            let epoch_state = self
                .epoch_state
                .clone()
                .ok_or_else(|| anyhow::anyhow!("Epoch state is not available"))?;
            let proof_cache = self.proof_cache.clone();
            let quorum_store_enabled = self.quorum_store_enabled;
            let quorum_store_msg_tx = self.quorum_store_msg_tx.clone();
            let buffered_proposal_tx = self.buffered_proposal_tx.clone();
            let round_manager_tx = self.round_manager_tx.clone();
            let my_peer_id = self.author;
            let max_num_batches = self.config.quorum_store.receiver_max_num_batches;
            let max_batch_expiry_gap_usecs =
                self.config.quorum_store.batch_expiry_gap_when_init_usecs;
            let payload_manager = self.payload_manager.clone();
            let pending_blocks = self.pending_blocks.clone();
            self.bounded_executor
                .spawn(async move {
                    match monitor!(
                        "verify_message",
                        unverified_event.clone().verify(
                            peer_id,
                            &epoch_state.verifier,
                            &proof_cache,
                            quorum_store_enabled,
                            peer_id == my_peer_id,
                            max_num_batches,
                            max_batch_expiry_gap_usecs,
                        )
                    ) {
                        Ok(verified_event) => {
                            Self::forward_event(
                                quorum_store_msg_tx,
                                round_manager_tx,
                                buffered_proposal_tx,
                                peer_id,
                                verified_event,
                                payload_manager,
                                pending_blocks,
                            );
                        },
                        Err(e) => {
                            error!(
                                SecurityEvent::ConsensusInvalidMessage,
                                remote_peer = peer_id,
                                error = ?e,
                                unverified_event = unverified_event
                            );
                        },
                    }
                })
                .await;
        }
        Ok(())
    }

    async fn check_epoch(
        &mut self,
        peer_id: AccountAddress,
        msg: ConsensusMsg,
    ) -> anyhow::Result<Option<UnverifiedEvent>> {
        match msg {
            ConsensusMsg::ProposalMsg(_)
            | ConsensusMsg::SyncInfo(_)
            | ConsensusMsg::VoteMsg(_)
            | ConsensusMsg::RoundTimeoutMsg(_)
            | ConsensusMsg::OrderVoteMsg(_)
            | ConsensusMsg::CommitVoteMsg(_)
            | ConsensusMsg::CommitDecisionMsg(_)
            | ConsensusMsg::BatchMsg(_)
            | ConsensusMsg::BatchRequestMsg(_)
            | ConsensusMsg::SignedBatchInfo(_)
            | ConsensusMsg::ProofOfStoreMsg(_) => {
                let event: UnverifiedEvent = msg.into();
                if event.epoch()? == self.epoch() {
                    return Ok(Some(event));
                } else {
                    monitor!(
                        "process_different_epoch_consensus_msg",
                        self.process_different_epoch(event.epoch()?, peer_id)
                    )?;
                }
            },
            ConsensusMsg::EpochChangeProof(proof) => {
                let msg_epoch = proof.epoch()?;
                debug!(
                    LogSchema::new(LogEvent::ReceiveEpochChangeProof)
                        .remote_peer(peer_id)
                        .epoch(self.epoch()),
                    "Proof from epoch {}", msg_epoch,
                );
                if msg_epoch == self.epoch() {
                    monitor!("process_epoch_proof", self.initiate_new_epoch(*proof).await)?;
                } else {
                    info!(
                        remote_peer = peer_id,
                        "[EpochManager] Unexpected epoch proof from epoch {}, local epoch {}",
                        msg_epoch,
                        self.epoch()
                    );
                    counters::EPOCH_MANAGER_ISSUES_DETAILS
                        .with_label_values(&["epoch_proof_wrong_epoch"])
                        .inc();
                }
            },
            ConsensusMsg::EpochRetrievalRequest(request) => {
                ensure!(
                    request.end_epoch <= self.epoch(),
                    "[EpochManager] Received EpochRetrievalRequest beyond what we have locally"
                );
                monitor!(
                    "process_epoch_retrieval",
                    self.process_epoch_retrieval(*request, peer_id)
                )?;
            },
            _ => {
                bail!("[EpochManager] Unexpected messages: {:?}", msg);
            },
        }
        Ok(None)
    }

    fn filter_quorum_store_events(
        &mut self,
        peer_id: AccountAddress,
        event: &UnverifiedEvent,
    ) -> anyhow::Result<bool> {
        match event {
            UnverifiedEvent::BatchMsg(_)
            | UnverifiedEvent::SignedBatchInfo(_)
            | UnverifiedEvent::ProofOfStoreMsg(_) => {
                if self.quorum_store_enabled {
                    Ok(true) // This states that we shouldn't filter out the event
                } else if self.recovery_mode {
                    Ok(false) // This states that we should filter out the event, but without an error
                } else {
                    Err(anyhow::anyhow!(
                        "Quorum store is not enabled locally, but received msg from sender: {}",
                        peer_id,
                    ))
                }
            },
            _ => Ok(true), // This states that we shouldn't filter out the event
        }
    }

    fn forward_event_to<K: Eq + Hash + Clone, V>(
        mut maybe_tx: Option<aptos_channel::Sender<K, V>>,
        key: K,
        value: V,
    ) -> anyhow::Result<()> {
        if let Some(tx) = &mut maybe_tx {
            tx.push(key, value)
        } else {
            bail!("channel not initialized");
        }
    }

    fn forward_event(
        quorum_store_msg_tx: Option<aptos_channel::Sender<AccountAddress, VerifiedEvent>>,
        round_manager_tx: Option<
            aptos_channel::Sender<(Author, Discriminant<VerifiedEvent>), (Author, VerifiedEvent)>,
        >,
        buffered_proposal_tx: Option<aptos_channel::Sender<Author, VerifiedEvent>>,
        peer_id: AccountAddress,
        event: VerifiedEvent,
        payload_manager: Arc<dyn TPayloadManager>,
        pending_blocks: Arc<Mutex<PendingBlocks>>,
    ) {
        if let VerifiedEvent::ProposalMsg(proposal) = &event {
            observe_block(
                proposal.proposal().timestamp_usecs(),
                BlockStage::EPOCH_MANAGER_VERIFIED,
            );
        }
        if let Err(e) = match event {
            quorum_store_event @ (VerifiedEvent::SignedBatchInfo(_)
            | VerifiedEvent::ProofOfStoreMsg(_)
            | VerifiedEvent::BatchMsg(_)) => {
                Self::forward_event_to(quorum_store_msg_tx, peer_id, quorum_store_event)
                    .context("quorum store sender")
            },
            proposal_event @ VerifiedEvent::ProposalMsg(_) => {
                if let VerifiedEvent::ProposalMsg(p) = &proposal_event {
                    if let Some(payload) = p.proposal().payload() {
                        payload_manager
                            .prefetch_payload_data(payload, p.proposal().timestamp_usecs());
                    }
                    pending_blocks.lock().insert_block(p.proposal().clone());
                }

                Self::forward_event_to(buffered_proposal_tx, peer_id, proposal_event)
                    .context("proposal precheck sender")
            },
            round_manager_event => Self::forward_event_to(
                round_manager_tx,
                (peer_id, discriminant(&round_manager_event)),
                (peer_id, round_manager_event),
            )
            .context("round manager sender"),
        } {
            warn!("Failed to forward event: {}", e);
        }
    }

    fn process_rpc_request(
        &mut self,
        peer_id: Author,
        request: IncomingRpcRequest,
    ) -> anyhow::Result<()> {
        fail_point!("consensus::process::any", |_| {
            Err(anyhow::anyhow!("Injected error in process_rpc_request"))
        });

        match request.epoch() {
            Some(epoch) if epoch != self.epoch() => {
                monitor!(
                    "process_different_epoch_rpc_request",
                    self.process_different_epoch(epoch, peer_id)
                )?;
                return Ok(());
            },
            None => {
                ensure!(matches!(request, IncomingRpcRequest::BlockRetrieval(_)));
            },
            _ => {},
        }

        match request {
            IncomingRpcRequest::BlockRetrieval(request) => {
                if let Some(tx) = &self.block_retrieval_tx {
                    tx.push(peer_id, request)
                } else {
                    error!("Round manager not started");
                    Ok(())
                }
            },
            IncomingRpcRequest::BatchRetrieval(request) => {
                if let Some(tx) = &self.batch_retrieval_tx {
                    tx.push(peer_id, request)
                } else {
                    Err(anyhow::anyhow!("Quorum store not started"))
                }
            },
            IncomingRpcRequest::DAGRequest(request) => {
                if let Some(tx) = &self.dag_rpc_tx {
                    tx.push(peer_id, request)
                } else {
                    Err(anyhow::anyhow!("DAG not bootstrapped"))
                }
            },
            IncomingRpcRequest::CommitRequest(request) => {
                self.execution_client.send_commit_msg(peer_id, request)
            },
            IncomingRpcRequest::RandGenRequest(request) => {
                if let Some(tx) = &self.rand_manager_msg_tx {
                    tx.push(peer_id, request)
                } else {
                    bail!("Rand manager not started");
                }
            },
        }
    }

    fn process_local_timeout(&mut self, round: u64) {
        let Some(sender) = self.round_manager_tx.as_mut() else {
            warn!(
                "Received local timeout for round {} without Round Manager",
                round
            );
            return;
        };

        let peer_id = self.author;
        let event = VerifiedEvent::LocalTimeout(round);
        if let Err(e) = sender.push((peer_id, discriminant(&event)), (peer_id, event)) {
            error!("Failed to send event to round manager {:?}", e);
        }
    }

    async fn await_reconfig_notification(&mut self) {
        let reconfig_notification = self
            .reconfig_events
            .next()
            .await
            .expect("Reconfig sender dropped, unable to start new epoch");
        self.start_new_epoch(reconfig_notification.on_chain_configs)
            .await;
    }

    pub async fn start(
        mut self,
        mut round_timeout_sender_rx: aptos_channels::Receiver<Round>,
        mut network_receivers: NetworkReceivers,
    ) {
        // initial start of the processor
        self.await_reconfig_notification().await;
        loop {
            tokio::select! {
                (peer, msg) = network_receivers.consensus_messages.select_next_some() => {
                    monitor!("epoch_manager_process_consensus_messages",
                    if let Err(e) = self.process_message(peer, msg).await {
                        error!(epoch = self.epoch(), error = ?e, kind = error_kind(&e));
                    });
                },
                (peer, msg) = network_receivers.quorum_store_messages.select_next_some() => {
                    monitor!("epoch_manager_process_quorum_store_messages",
                    if let Err(e) = self.process_message(peer, msg).await {
                        error!(epoch = self.epoch(), error = ?e, kind = error_kind(&e));
                    });
                },
                (peer, request) = network_receivers.rpc_rx.select_next_some() => {
                    monitor!("epoch_manager_process_rpc",
                    if let Err(e) = self.process_rpc_request(peer, request) {
                        error!(epoch = self.epoch(), error = ?e, kind = error_kind(&e));
                    });
                },
                round = round_timeout_sender_rx.select_next_some() => {
                    monitor!("epoch_manager_process_round_timeout",
                    self.process_local_timeout(round));
                },
            }
            // Continually capture the time of consensus process to ensure that clock skew between
            // validators is reasonable and to find any unusual (possibly byzantine) clock behavior.
            counters::OP_COUNTERS
                .gauge("time_since_epoch_ms")
                .set(duration_since_epoch().as_millis() as i64);
        }
    }

    /// Before `JWKConsensusConfig` is initialized, convert from `Features` and `SupportedOIDCProviders` instead.
    fn equivalent_jwk_consensus_config_from_deprecated_resources(
        payload: &OnChainConfigPayload<P>,
    ) -> OnChainJWKConsensusConfig {
        let features = payload.get::<Features>().ok();
        let oidc_providers = payload.get::<SupportedOIDCProviders>().ok();
        OnChainJWKConsensusConfig::from((features, oidc_providers))
    }

    fn load_consensus_key(&self, vv: &ValidatorVerifier) -> anyhow::Result<PrivateKey> {
        let pk = vv
            .get_public_key(&self.author)
            .ok_or_else(|| anyhow!("i am not in the validator set!"))?;
        self.key_storage
            .consensus_sk_by_pk(pk)
            .map_err(|e| anyhow!("could not find sk by pk: {:?}", e))
    }
}

#[derive(Debug)]
pub enum NoRandomnessReason {
    VTxnDisabled,
    FeatureDisabled,
    DKGStateResourceMissing(anyhow::Error),
    DKGCompletedSessionResourceMissing,
    CompletedSessionTooOld,
    NotInValidatorSet,
    ConsensusKeyUnavailable,
    ErrConvertingConsensusKeyToDecryptionKey(anyhow::Error),
    TranscriptDeserializationError(bcs::Error),
    SecretShareDecryptionFailed(anyhow::Error),
    RngCreationError(rand::Error),
    RandDbNotAvailable(anyhow::Error),
    KeyPairDeserializationError(bcs::Error),
    KeyPairSerializationError(bcs::Error),
    KeyPairPersistError(anyhow::Error),
}<|MERGE_RESOLUTION|>--- conflicted
+++ resolved
@@ -876,11 +876,8 @@
             self.config
                 .quorum_store
                 .allow_batches_without_pos_in_proposal,
-<<<<<<< HEAD
+            opt_qs_payload_param_provider,
             validator,
-=======
-            opt_qs_payload_param_provider,
->>>>>>> b2781bff
         );
         let (round_manager_tx, round_manager_rx) = aptos_channel::new(
             QueueStyle::KLAST,
@@ -914,12 +911,9 @@
             onchain_randomness_config,
             onchain_jwk_consensus_config,
             fast_rand_config,
-<<<<<<< HEAD
+            failures_tracker,
             execution_futures,
             consensus_publisher,
-=======
-            failures_tracker,
->>>>>>> b2781bff
         );
 
         round_manager.init(last_vote).await;
